--- conflicted
+++ resolved
@@ -11,14 +11,11 @@
 * Widgets plotting improvement and add `pick_tolerance` to plot preferences (`#2615 <https://github.com/hyperspy/hyperspy/pull/2615>`_)
 * Update external links in the loading data section of the user guide (`#2627 <https://github.com/hyperspy/hyperspy/pull/2627>`_)
 * Pass keyword argument to the image IO plugins (`#2627 <https://github.com/hyperspy/hyperspy/pull/2627>`_)
-<<<<<<< HEAD
+* Drop support for numpy<1.16, in line with NEP 29 and fix protochip reader for numpy 1.20 (`#2616 <https://github.com/hyperspy/hyperspy/pull/2616>`_)
+* Run test suite against upstream dependencies (numpy, scipy, scikit-learn and scikit-image) (`#2616 <https://github.com/hyperspy/hyperspy/pull/2616>`_)
 * Fix disconnect event when closing navigator only plot (fixes `#996 <https://github.com/hyperspy/hyperspy/issues/996>`_), (`#2631 <https://github.com/hyperspy/hyperspy/pull/2631>`_)
 * Improve plotting navigator of lazy signals, add `navigator` setter to lazy signals (`#2631 <https://github.com/hyperspy/hyperspy/pull/2631>`_)
 
-=======
-* Drop support for numpy<1.16, in line with NEP 29 and fix protochip reader for numpy 1.20 (`#2616 <https://github.com/hyperspy/hyperspy/pull/2616>`_)
-* Run test suite against upstream dependencies (numpy, scipy, scikit-learn and scikit-image) (`#2616 <https://github.com/hyperspy/hyperspy/pull/2616>`_)
->>>>>>> 66bc094d
 
 Changelog
 *********
