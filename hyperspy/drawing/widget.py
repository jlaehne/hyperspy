--- conflicted
+++ resolved
@@ -283,13 +283,8 @@
 
     def _i2v(self, axis, i):
         """Wrapped version of DataAxis.index2value, which bounds the value
-<<<<<<< HEAD
         inbetween axis.low_value and axis.high_value + axis.scale when the axis
         is uniform and does not raise a ValueError.
-=======
-        between axis.low_value and axis.high_value+axis.scale, and does not
-        raise a ValueError.
->>>>>>> bd2d7827
         """
         try:
             return axis.index2value(i)
