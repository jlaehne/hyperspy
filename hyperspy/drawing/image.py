--- conflicted
+++ resolved
@@ -84,11 +84,8 @@
         self.xaxis = None
         self.yaxis = None
         self.min_aspect = 0.1
-<<<<<<< HEAD
         self.perc = 0.01
-=======
         self.ax_markers = list()
->>>>>>> 397b1907
 
     def configure(self):
         xaxis = self.xaxis
