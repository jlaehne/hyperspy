# -*- coding: utf-8 -*-
# Copyright 2007-2011 The Hyperspy developers
#
# This file is part of  Hyperspy.
#
#  Hyperspy is free software: you can redistribute it and/or modify
# it under the terms of the GNU General Public License as published by
# the Free Software Foundation, either version 3 of the License, or
# (at your option) any later version.
#
#  Hyperspy is distributed in the hope that it will be useful,
# but WITHOUT ANY WARRANTY; without even the implied warranty of
# MERCHANTABILITY or FITNESS FOR A PARTICULAR PURPOSE.  See the
# GNU General Public License for more details.
#
# You should have received a copy of the GNU General Public License
# along with  Hyperspy.  If not, see <http://www.gnu.org/licenses/>.

from __future__ import division
import copy

import matplotlib.pyplot as plt
import matplotlib.widgets
import matplotlib.transforms as transforms
import numpy as np
import traits

from utils import on_figure_window_close
from hyperspy.misc.utils import closest_nice_number
from hyperspy.drawing.utils import does_figure_object_exists

class DraggablePatch(object):
    """
    """

    def __init__(self, axes_manager=None):
        """
        Add a cursor to ax.
        """
        self.axes_manager = axes_manager
        self.ax = None
        self.picked = False
        self.size = 1.
        self.color = 'red'
        self.__is_on = True
        self._2D = True  # Whether the cursor lives in the 2D dimension
        self.patch = None
        self.cids = list()
        self.blit = True
        self.background = None

    def is_on(self):
        return self.__is_on

    def set_on(self, value):
        if value is not self.is_on():
            if value is True:
                self.add_patch_to(self.ax)
                self.connect(self.ax)
            elif value is False:
                for container in [
                        self.ax.patches,
                        self.ax.lines,
                        self.ax.artists,
                        self.ax.texts]:
                    if self.patch in container:
                        container.remove(self.patch)
                self.disconnect(self.ax)
            self.__is_on = value
            if does_figure_object_exists(self.ax.figure):
                self.ax.figure.canvas.draw()
            else:
                self.ax = None
                
    def set_patch(self):
        pass
        # Must be provided by the subclass

    def add_patch_to(self, ax):
        self.set_patch()
        ax.add_artist(self.patch)
        canvas = ax.figure.canvas
        self.patch.set_animated(hasattr(ax, 'hspy_fig'))

    def add_axes(self, ax):
        self.ax = ax
        canvas = ax.figure.canvas
        if self.is_on() is True:
            self.add_patch_to(ax)
            self.connect(ax)
            canvas.draw()
            
    def connect(self, ax):
        canvas = ax.figure.canvas
        self.cids.append(
            canvas.mpl_connect('motion_notify_event', self.onmove))
        self.cids.append(canvas.mpl_connect('pick_event', self.onpick))
        self.cids.append(canvas.mpl_connect(
            'button_release_event', self.button_release))
        self.axes_manager.connect(self.update_patch_position)
        on_figure_window_close(ax.figure, self.close)

    def disconnect(self, ax):
        for cid in self.cids:
            try:
                ax.figure.canvas.mpl_disconnect(cid)
            except:
                pass
        self.axes_manager.disconnect(self.update_patch_position)

    def close(self, window=None):
        self.set_on(False)

    def onpick(self, event):
        if event.artist is self.patch:
            self.picked = True

    def onmove(self, event):
        """This method must be provided by the subclass"""
        pass

    def update_patch_position(self):
        """This method must be provided by the subclass"""
        pass

    def button_release(self, event):
        'whenever a mouse button is released'
        if event.button != 1: return
        if self.picked is True:
            self.picked = False

    def draw_patch(self, *args):
        if hasattr(self.ax, 'hspy_fig'):
            self.ax.hspy_fig._draw_animated()
        else:
            self.ax.figure.canvas.draw_idle()

class ResizebleDraggablePatch(DraggablePatch):

    def __init__(self, axes_manager):
        DraggablePatch.__init__(self, axes_manager)
        self.size = 1.

    def set_size(self, size):
        self.size = size
        self.update_patch_size()

    def increase_size(self):
        self.set_size(self.size + 1)

    def decrease_size(self):
        if self.size > 1:
            self.set_size(self.size - 1)

    def update_patch_size(self):
        """This method must be provided by the subclass"""
        pass

    def on_key_press(self, event):
        if event.key == "+":
            self.increase_size()
        if event.key == "-":
            self.decrease_size()

    def connect(self, ax):
        DraggablePatch.connect(self, ax)
        canvas = ax.figure.canvas
        self.cids.append(canvas.mpl_connect('key_press_event',
                                            self.on_key_press))

class DraggableSquare(ResizebleDraggablePatch):

    def __init__(self, axes_manager):
        DraggablePatch.__init__(self, axes_manager)

    def set_patch(self):
        self.calculate_size()
        self.calculate_position()
        self.patch = plt.Rectangle(
                        self._position, self._xsize, self._ysize,
                        animated=self.blit,
                        fill=False,
                        lw=2,
                        ec=self.color,
                        picker=True,)
        
    def calculate_size(self):
<<<<<<< HEAD
        xaxis = self.axes_manager.navigation_axes[0]
        yaxis = self.axes_manager.navigation_axes[1]
=======
        xaxis = self.axes_manager.navigation_axes[-1]
        yaxis = self.axes_manager.navigation_axes[-2]
>>>>>>> 7b364bc6
        self._xsize = xaxis.scale * self.size
        self._ysize = yaxis.scale * self.size
        
    def calculate_position(self):
<<<<<<< HEAD
        coordinates = np.array(self.axes_manager.coordinates)
=======
        coordinates = np.array(self.axes_manager.coordinates[::-1])[:2]
>>>>>>> 7b364bc6
        self._position = coordinates - (
                            self._xsize / 2., self._ysize / 2.)

    def update_patch_size(self):
        self.calculate_size()
        self.patch.set_width(self._xsize)
        self.patch.set_height(self._ysize)
        self.update_patch_position()

    def update_patch_position(self):
        self.calculate_position()
        self.patch.set_xy(self._position)
        self.draw_patch()

    def onmove(self, event):
        'on mouse motion draw the cursor if picked'
<<<<<<< HEAD
        xaxis = self.axes_manager.navigation_axes[0]
        yaxis = self.axes_manager.navigation_axes[1]
=======
        xaxis = self.axes_manager.navigation_axes[-1]
        yaxis = self.axes_manager.navigation_axes[-2]
>>>>>>> 7b364bc6
        wxindex = xaxis.value2index(event.xdata)
        wyindex = yaxis.value2index(event.ydata)
        if self.picked is True and event.inaxes:
            wxindex = xaxis.value2index(event.xdata)
            wyindex = yaxis.value2index(event.ydata)
<<<<<<< HEAD
            if self.axes_manager.indices[1] != wyindex:
                try:
                    self.axes_manager.navigation_axes[1].index = wyindex
=======
            if self.axes_manager.coordinates[-2] != wyindex:
                try:
                    yaxis.index = wyindex
>>>>>>> 7b364bc6
                except traits.api.TraitError:
                    # Index out of range, we do nothing
                    pass
                    
<<<<<<< HEAD
            if  self.axes_manager.indices[0] != wxindex:
                try:
                    self.axes_manager.navigation_axes[0].index = wxindex
=======
            if  self.axes_manager.coordinates[-1] != wxindex:
                try:
                    xaxis.index = wxindex
>>>>>>> 7b364bc6
                except traits.api.TraitError:
                    # Index out of range, we do nothing
                    pass

class DraggableHorizontalLine(DraggablePatch):
    def __init__(self, axes_manager):
        DraggablePatch.__init__(self, axes_manager)
        self._2D = False
        # Despise the bug, we use blit for this one because otherwise the
        # it gets really slow

    def update_patch_position(self):
        if self.patch is not None:
            self.patch.set_ydata(self.axes_manager.coordinates[0])
            self.draw_patch()

    def set_patch(self):
        ax = self.ax
        self.patch = ax.axhline(
            self.axes_manager.coordinates[0],
            color=self.color,
            picker=5)

    def onmove(self, event):
        'on mouse motion draw the cursor if picked'
        if self.picked is True and event.inaxes:
            try:
                self.axes_manager.navigation_axes[0].value = event.ydata
            except traits.api.TraitError:
                # Index out of range, we do nothing
                pass

class DraggableVerticalLine(DraggablePatch):
    def __init__(self, axes_manager):
        DraggablePatch.__init__(self, axes_manager)
        self._2D = False

    def update_patch_position(self):
        if self.patch is not None:
            self.patch.set_xdata(self.axes_manager.coordinates[0])
            self.draw_patch()

    def set_patch(self):
        ax = self.ax
        self.patch = ax.axvline(self.axes_manager.coordinates[0],
                                color=self.color,
                                picker=5)

    def onmove(self, event):
        'on mouse motion draw the cursor if picked'
        if self.picked is True and event.inaxes:
            try:
                self.axes_manager.navigation_axes[0].value = event.xdata
            except traits.api.TraitError:
                # Index out of range, we do nothing
                pass
                
class DraggableLabel(DraggablePatch):
    def __init__(self, axes_manager):
        DraggablePatch.__init__(self, axes_manager)
        self._2D = False
        self.string = ''
        self.y = 0.9
        self.text_color = 'black'
        self.bbox = None
        
    def update_patch_position(self):
        if self.patch is not None:
            self.patch.set_x(self.axes_manager.coordinates[0])
            self.draw_patch()

    def set_patch(self):
        ax = self.ax
        trans = transforms.blended_transform_factory(
                ax.transData, ax.transAxes)
        self.patch = ax.text(
            self.axes_manager.coordinates[0],
            self.y, # Y value in axes coordinates
            self.string,
            color=self.text_color,
            picker=5,
            transform=trans,
            horizontalalignment='right',
            bbox=self.bbox,
            animated=self.blit)
        
                

class Scale_Bar():
    def __init__(self, ax, units, pixel_size=None, color='white',
        position=None, max_size_ratio=0.25, lw=2, lenght=None):
        """Add a scale bar to an image.
        
        Parameteres
        -----------
        ax : matplotlib axes
            The axes where to draw the scale bar.
        units : string
        pixel_size : {None, float}
            If None the axes of the image are supposed to be calibrated.
            Otherwise the pixel size must be specified.
        color : a valid matplotlib color
        position {None, (float, float)}
            If None the position is automatically determined.
        max_size_ratio : float
            The maximum size of the scale bar in respect to the 
            lenght of the x axis
        lw : int
            The line width
        lenght : {None, float}
            If None the lenght is automatically calculated using the 
            max_size_ratio.
        
        """
                     
        self.ax = ax
        self.units = units
        self.pixel_size = pixel_size
        self.xmin, self.xmax = ax.get_xlim()
        self.ymin, self.ymax = ax.get_ylim()
        self.text = None
        self.line = None
        self.tex_bold = False
        if lenght is None:
            self.calculate_size(max_size_ratio=max_size_ratio)
        else:
            self.lenght = lenght
        if position is None:
            self.position = self.calculate_line_position()
        else:
            self.position = position
        self.calculate_text_position()
        self.plot_scale(line_width=lw)
        self.set_color(color)

    def get_units_string(self):
        if self.tex_bold is True:
            if (self.units[0] and self.units[-1]) == '$':
                return r'$\mathbf{%g\,%s}$' % \
            (self.lenght, self.units[1:-1])
            else:
                return r'$\mathbf{%g\,}$\textbf{%s}' % \
            (self.lenght, self.units)
        else:
            return r'$%g\,$%s' % (self.lenght, self.units)
    
    def calculate_line_position(self, pad=0.05):
        return ((1 - pad) * self.xmin + pad * self.xmax,
                (1 - pad) * self.ymin + pad * self.ymax)
    
    def calculate_text_position(self, pad=1/100.):
        ps = self.pixel_size if self.pixel_size is not None else 1
        x1, y1 = self.position
        x2, y2 = x1 + self.lenght / ps, y1
        
        self.text_position = ((x1 + x2) / 2.,
                               y2 + (self.ymax - self.ymin) /ps * pad)
    
    def calculate_size(self, max_size_ratio=0.25):
        ps = self.pixel_size if self.pixel_size is not None else 1
        size = closest_nice_number(ps * (self.xmax - self.xmin) * 
                                       max_size_ratio)
        self.lenght = size
    
    def remove(self):
        if self.line is not None:
            self.ax.lines.remove(self.line)
        if self.text is not None:
            self.ax.texts.remove(self.text)
    
    def plot_scale(self, line_width = 1):
        self.remove()
        ps = self.pixel_size if self.pixel_size is not None else 1
        x1, y1 = self.position
        x2, y2 = x1 + self.lenght / ps, y1
        self.line, = self.ax.plot([x1,x2],[y1,y2],
                                  linestyle='-', lw = line_width)
        self.text = self.ax.text(*self.text_position,
            s=self.get_units_string(),ha='center', size='medium')
        self.ax.set_xlim(self.xmin, self.xmax)
        self.ax.set_ylim(self.ymin, self.ymax)
        self.ax.figure.canvas.draw()
    
    def set_position(self,x,y):
        self.position = x, y
        self.calculate_text_position()
        self.plot_scale(line_width = self.line.get_linewidth())

    def set_color(self, c):
        self.line.set_color(c)
        self.text.set_color(c)
        self.ax.figure.canvas.draw_idle()
    
    def set_lenght(self, lenght):
        color = self.line.get_color()
        self.lenght = lenght
        self.calculate_scale_size()
        self.calculate_text_position()
        self.plot_scale(line_width = self.line.get_linewidth())
        self.set_color(color)
    
    def set_tex_bold(self):
        self.tex_bold = True
        self.text.set_text(self.get_units_string())
        self.ax.figure.canvas.draw_idle()


def in_interval(number, interval):
        if number >= interval[0] and number <= interval[1]:
            return True
        else:
            return False

class ModifiableSpanSelector(matplotlib.widgets.SpanSelector):

    def __init__(self, ax, **kwargs):
        matplotlib.widgets.SpanSelector.__init__(
        self, ax, direction = 'horizontal', useblit = False, **kwargs)
        self.tolerance = 1 # The tolerance in points to pick the rectangle sizes
        self.on_move_cid = None
        self.range = None

    def release(self, event):
        """When the button is realeased, the span stays in the screen and the
        iteractivity machinery passes to modify mode"""
        if self.pressv is None or (self.ignore(event) and not self.buttonDown):
            return
        self.buttonDown = False
        self.update_range()
        self.onselect()
        # We first disconnect the previous signals
        for cid in self.cids:
            self.canvas.mpl_disconnect(cid)

        # And connect to the new ones
        self.cids.append(
        self.canvas.mpl_connect('button_press_event', self.mm_on_press))
        self.cids.append(
        self.canvas.mpl_connect('button_release_event', self.mm_on_release))
        self.cids.append(
        self.canvas.mpl_connect('draw_event', self.update_background))

    def mm_on_press(self, event):
        if (self.ignore(event) and not self.buttonDown): return
        self.buttonDown = True

        # Calculate the point size in data units
        invtrans = self.ax.transData.inverted()
        x_pt = abs((invtrans.transform((1,0)) -
        invtrans.transform((0,0)))[0])

        # Determine the size of the regions for moving and stretching
        rect = self.rect
        self.range = rect.get_x(), rect.get_x() + rect.get_width()
        left_region = self.range[0] - x_pt, self.range[0] + x_pt
        right_region = self.range[1] - x_pt, self.range[1] + x_pt
        middle_region = self.range[0] + x_pt, self.range[1] - x_pt

        if in_interval(event.xdata, left_region) is True:
            self.on_move_cid = \
            self.canvas.mpl_connect('motion_notify_event',
                                    self.move_left)
        elif in_interval(event.xdata, right_region):
            self.on_move_cid = \
            self.canvas.mpl_connect('motion_notify_event',
                                    self.move_right)
        elif in_interval(event.xdata, middle_region):
            self.pressv = event.xdata
            self.on_move_cid = \
            self.canvas.mpl_connect('motion_notify_event',
                                    self.move_rect)
        else:
            return
    def update_range(self):
        self.range = (self.rect.get_x(),
            self.rect.get_x() + self.rect.get_width())
    def move_left(self, event):
        if self.buttonDown is False or self.ignore(event): return
        width_increment = self.range[0] - event.xdata
        self.rect.set_x(event.xdata)
        self.rect.set_width(self.rect.get_width() + width_increment)
        self.update_range()
        if self.onmove_callback is not None:
            self.onmove_callback(*self.range)
        self.update()

    def move_right(self, event):
        if self.buttonDown is False or self.ignore(event): return
        width_increment = \
        event.xdata - self.range[1]
        self.rect.set_width(self.rect.get_width() + width_increment)
        self.update_range()
        if self.onmove_callback is not None:
            self.onmove_callback(*self.range)
        self.update()

    def move_rect(self, event):
        if self.buttonDown is False or self.ignore(event): return
        x_increment = event.xdata - self.pressv
        self.rect.set_x(self.rect.get_x() + x_increment)
        self.update_range()
        self.pressv = event.xdata
        if self.onmove_callback is not None:
            self.onmove_callback(*self.range)
        self.update()

    def mm_on_release(self, event):
        if self.buttonDown is False or self.ignore(event): return
        self.buttonDown = False
        self.canvas.mpl_disconnect(self.on_move_cid)
        self.on_move_cid = None

    def turn_off(self):
        for cid in self.cids:
            self.canvas.mpl_disconnect(cid)
        if self.on_move_cid is not None:
            self.canvas.mpl_disconnect(cid)
        self.ax.patches.remove(self.rect)
        self.ax.figure.canvas.draw()<|MERGE_RESOLUTION|>--- conflicted
+++ resolved
@@ -185,22 +185,13 @@
                         picker=True,)
         
     def calculate_size(self):
-<<<<<<< HEAD
         xaxis = self.axes_manager.navigation_axes[0]
         yaxis = self.axes_manager.navigation_axes[1]
-=======
-        xaxis = self.axes_manager.navigation_axes[-1]
-        yaxis = self.axes_manager.navigation_axes[-2]
->>>>>>> 7b364bc6
         self._xsize = xaxis.scale * self.size
         self._ysize = yaxis.scale * self.size
         
     def calculate_position(self):
-<<<<<<< HEAD
-        coordinates = np.array(self.axes_manager.coordinates)
-=======
-        coordinates = np.array(self.axes_manager.coordinates[::-1])[:2]
->>>>>>> 7b364bc6
+        coordinates = np.array(self.axes_manager.coordinates[:2])
         self._position = coordinates - (
                             self._xsize / 2., self._ysize / 2.)
 
@@ -217,40 +208,23 @@
 
     def onmove(self, event):
         'on mouse motion draw the cursor if picked'
-<<<<<<< HEAD
         xaxis = self.axes_manager.navigation_axes[0]
         yaxis = self.axes_manager.navigation_axes[1]
-=======
-        xaxis = self.axes_manager.navigation_axes[-1]
-        yaxis = self.axes_manager.navigation_axes[-2]
->>>>>>> 7b364bc6
         wxindex = xaxis.value2index(event.xdata)
         wyindex = yaxis.value2index(event.ydata)
         if self.picked is True and event.inaxes:
             wxindex = xaxis.value2index(event.xdata)
             wyindex = yaxis.value2index(event.ydata)
-<<<<<<< HEAD
             if self.axes_manager.indices[1] != wyindex:
                 try:
-                    self.axes_manager.navigation_axes[1].index = wyindex
-=======
-            if self.axes_manager.coordinates[-2] != wyindex:
-                try:
                     yaxis.index = wyindex
->>>>>>> 7b364bc6
                 except traits.api.TraitError:
                     # Index out of range, we do nothing
                     pass
                     
-<<<<<<< HEAD
             if  self.axes_manager.indices[0] != wxindex:
                 try:
-                    self.axes_manager.navigation_axes[0].index = wxindex
-=======
-            if  self.axes_manager.coordinates[-1] != wxindex:
-                try:
                     xaxis.index = wxindex
->>>>>>> 7b364bc6
                 except traits.api.TraitError:
                     # Index out of range, we do nothing
                     pass
