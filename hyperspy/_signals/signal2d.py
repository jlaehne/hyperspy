--- conflicted
+++ resolved
@@ -314,10 +314,7 @@
         dictionary : {None, dict}, optional
             A dictionary to be used to recreate a model. Usually generated
             using :meth:`hyperspy.model.as_dictionary`
-<<<<<<< HEAD
-=======
-
->>>>>>> a4df4fb4
+
         Returns
         -------
         A Model class
@@ -387,12 +384,9 @@
         show_progressbar : None or bool
             If True, display a progress bar. If None the default is set in
             `preferences`.
-<<<<<<< HEAD
         sub_pixel_factor : float
             Estimate shifts with a sub-pixel accuracy of 1/sub_pixel_factor
             parts of a pixel. Default is 1, i.e. no sub-pixel accuracy.
-=======
->>>>>>> a4df4fb4
 
         Returns
         -------
