# -*- coding: utf-8 -*-
#
# Copyright 2016 Petras Jokubauskas
# Copyright 2016 The HyperSpy developers
#
# This library is free software: you can redistribute it and/or modify
# it under the terms of the GNU General Public License as published by
# the Free Software Foundation, either version 3 of the License, or
# (at your option) any later version.
#
# This library is distributed in the hope that it will be useful,
# but WITHOUT ANY WARRANTY; without even the implied warranty of
# MERCHANTABILITY or FITNESS FOR A PARTICULAR PURPOSE.  See the
# GNU General Public License for more details.
#
# You should have received a copy of the GNU General Public License
# along with any project and source this library is coupled.
# If not, see <http://www.gnu.org/licenses/>.
#
# This python library subset provides read functionality of
#  Bruker bcf files.
# The basic reading capabilities of proprietary AidAim Software(tm)
#  SFS (Single File System) (used in bcf technology) is present in
#  the same library.


# Plugin characteristics
# ----------------------
format_name = 'bruker composite file bcf'
description = """the proprietary format used by Bruker's
Esprit(R) software to save hypermaps together with 16bit SEM imagery,
EDS spectra and metadata describing the dimentions of the data and
SEM/TEM (limited) parameters"""
full_support = False
# Recognised file extension
file_extensions = ('bcf',)
default_extension = 0
# Reading capabilities
reads_images = True
reads_spectrum = True
reads_spectrum_image = True
# Writing capabilities
writes = False

import io

from collections import defaultdict
import xml.etree.ElementTree as ET
import codecs
from ast import literal_eval
from datetime import datetime, timedelta
import numpy as np
import dask.array as da
import dask.delayed as dd
from struct import unpack as strct_unp
from zlib import decompress as unzip_block
import logging
import re
from math import ceil

_logger = logging.getLogger(__name__)

warn_once = True

try:
    from hyperspy.io_plugins import unbcf_fast
    fast_unbcf = True
    _logger.info("The fast cython based bcf unpacking library were found")
except ImportError:  # pragma: no cover
    fast_unbcf = False
    _logger.info("""unbcf_fast library is not present...
Falling back to slow python only backend.""")

# define re with two capturing groups with comma in between
# firstgroup looks for numeric value after <tag> (the '>' char) with or
# without minus sign, second group looks for numeric value with following
# closing <\tag> (the '<' char); '([Ee]-?\d*)' part (optionally a third group)
# checks for scientific notation (e.g. 8,843E-7 -> 'E-7');
# compiled pattern is binary, as raw xml string is binary.:
fix_dec_patterns = re.compile(b'(>-?\\d+),(\\d*([Ee]-?\\d*)?<)')


class Container(object):
    pass


class SFSTreeItem(object):
    """Class to manage one internal sfs file.

    Reading, reading in chunks, reading and extracting, reading without
    extracting even if compression is pressent.

    Attributes:
    item_raw_string -- the bytes from sfs file table describing the file
    parent -- the item higher hierarchicaly in the sfs file tree

    Methods:
    read_piece, setup_compression_metadata, get_iter_and_properties,
    get_as_BytesIO_string
    """

    def __init__(self, item_raw_string, parent):
        self.sfs = parent
        self._pointer_to_pointer_table, self.size, create_time, \
            mod_time, some_time, self.permissions, \
            self.parent, _, self.is_dir, _, name, _ = strct_unp(
                '<iQQQQIi176s?3s256s32s', item_raw_string)
        self.create_time = self._filetime_to_unix(create_time)
        self.mod_time = self._filetime_to_unix(mod_time)
        self.some_time = self._filetime_to_unix(some_time)
        self.name = name.strip(b'\x00').decode('utf-8')
        self.size_in_chunks = self._calc_pointer_table_size()
        if self.is_dir == 0:
            self._fill_pointer_table()

    def _calc_pointer_table_size(self):
        n_chunks = ceil(self.size / self.sfs.usable_chunk)
        return n_chunks

    def _filetime_to_unix(self, time):
        """Return recalculated windows filetime to unix time."""
        return datetime(1601, 1, 1) + timedelta(microseconds=time / 10)

    def _fill_pointer_table(self):
        """Parse the sfs and populate self.pointers table.

        self.pointer is the sfs pointer table containing addresses of
        every chunk of the file.

        The pointer table if the file is big can extend throught many
        sfs chunks. Differently than files, the pointer table of file have no
        table of pointers to the chunks. Instead if pointer table is larger
        than sfs chunk, the chunk header contains next chunk number (address
        can be calculated using known chunk size and global offset) with
        continuation of file pointer table, thus it have to be read and filled
        consecutive.
        """
        # table size in number of chunks:
        n_of_chunks = ceil(self.size_in_chunks /
                           (self.sfs.usable_chunk // 4))
        with open(self.sfs.filename, 'rb') as fn:
            if n_of_chunks > 1:
                next_chunk = self._pointer_to_pointer_table
                temp_string = io.BytesIO()
                for dummy1 in range(n_of_chunks):
                    fn.seek(self.sfs.chunksize * next_chunk + 0x118)
                    next_chunk = strct_unp('<I', fn.read(4))[0]
                    fn.seek(28, 1)
                    temp_string.write(fn.read(self.sfs.usable_chunk))
                temp_string.seek(0)
                temp_table = temp_string.read()
                temp_string.close()
            else:
                fn.seek(self.sfs.chunksize *
                        self._pointer_to_pointer_table + 0x138)
                temp_table = fn.read(self.sfs.usable_chunk)
            self.pointers = np.frombuffer(temp_table[:self.size_in_chunks * 4],
                                          dtype='uint32').astype(np.int64) *\
                self.sfs.chunksize + 0x138

    def read_piece(self, offset, length):
        """ Read and returns raw byte string of the file without applying
        any decompression.

        Arguments:
        offset: seek value
        length: length of the data counting from the offset

        Returns:
        io.ByteIO object
        """
        data = io.BytesIO()
        # first block index:
        fb_idx = offset // self.sfs.usable_chunk
        # first block offset:
        fbo = offset % self.sfs.usable_chunk
        # last block index:
        lb_idx = (offset + length) // self.sfs.usable_chunk
        # last block cut off:
        lbco = (offset + length) % self.sfs.usable_chunk
        with open(self.sfs.filename, 'rb') as fn:
            if fb_idx != lb_idx:
                fn.seek(self.pointers[fb_idx] + fbo)
                data.write(fn.read(self.sfs.usable_chunk - fbo))
                for i in self.pointers[fb_idx + 1:lb_idx]:
                    fn.seek(i)
                    data.write(fn.read(self.sfs.usable_chunk))
                if lbco > 0:
                    fn.seek(self.pointers[lb_idx])
                    data.write(fn.read(lbco))
            else:
                fn.seek(self.pointers[fb_idx] + fbo)
                data.write(fn.read(length))
        data.seek(0)
        return data.read()

    def _iter_read_chunks(self, first=0):
        """Generate and return iterator for reading and returning
        sfs internal file in chunks.

        By default it creates iterator for whole file, however
        with kwargs 'first' and 'chunks' the range of chunks
        for iterator can be set.

        Keyword arguments:
        first -- the index of first chunk from which to read. (default 0)
        chunks -- the number of chunks to read. (default False)
        """
        last = self.size_in_chunks
        with open(self.sfs.filename, 'rb') as fn:
            for idx in range(first, last - 1):
                fn.seek(self.pointers[idx])
                yield fn.read(self.sfs.usable_chunk)
            fn.seek(self.pointers[last - 1])
            last_stuff = self.size % self.sfs.usable_chunk
            if last_stuff != 0:
                yield fn.read(last_stuff)
            else:
                yield fn.read(self.sfs.usable_chunk)

    def setup_compression_metadata(self):
        """ parse and setup the number of compression chunks

        and uncompressed chunk size as class attributes.

        Sets up attributes:
        self.uncompressed_blk_size, self.no_of_compr_blk

        """
        with open(self.sfs.filename, 'rb') as fn:
            fn.seek(self.pointers[0])
            # AACS signature, uncompressed size, undef var, number of blocks
            aacs, uc_size, _, n_of_blocks = strct_unp('<IIII', fn.read(16))
        if aacs == 0x53434141:  # AACS as string
            self.uncompressed_blk_size = uc_size
            self.no_of_compr_blk = n_of_blocks
        else:
            raise ValueError("""The file is marked to be compressed,
but compression signature is missing in the header. Aborting....""")

    def _iter_read_compr_chunks(self):
        """Generate and return reader and decompressor iterator
        for compressed with zlib compression sfs internal file.

        Returns:
        iterator of decompressed data chunks.
        """

        offset = 0x80  # the 1st compression block header
        for dummy1 in range(self.no_of_compr_blk):
            cpr_size = strct_unp('<I12x', self.read_piece(offset, 16))[0]
            # cpr_size, dum_size, dum_unkn, dum_size2 = strct_unp('<IIII',...
            # dum_unkn is probably some kind of checksum but
            # none of known (crc16, crc32, adler32) algorithm could match.
            # dum_size2 == cpr_size + 0x10 which have no use...
            # dum_size, which is decompressed size, also have no use...
            # as it is the same in file compression_header
            offset += 16
            raw_string = self.read_piece(offset, cpr_size)
            offset += cpr_size
            yield unzip_block(raw_string)

    def get_iter_and_properties(self):
        """Generate and return the iterator of data chunks and
        properties of such chunks such as size and count.

        Method detects if data is compressed and uses iterator with
        decompression involved, else uses simple iterator of chunks.

        Returns:
            (iterator, chunk_size, number_of_chunks)
        """
        if self.sfs.compression == 'None':
            return self._iter_read_chunks(), self.sfs.usable_chunk,\
                self.size_in_chunks
        elif self.sfs.compression == 'zlib':
            return self._iter_read_compr_chunks(), self.uncompressed_blk_size,\
                self.no_of_compr_blk
        else:
            raise RuntimeError('file', str(self.sfs.filename),
                               ' is compressed by not known and not',
                               'implemented algorithm.\n Aborting...')

    def get_as_BytesIO_string(self):
        """Get the whole file as io.BytesIO object (in memory!)."""
        data = io.BytesIO()
        data.write(b''.join(self.get_iter_and_properties()[0]))
        return data


class SFS_reader(object):
    """Class to read sfs file.
    SFS is AidAim software's(tm) single file system.
    The class provides basic reading capabilities of such container.
    It is capable to read compressed data in zlib, but
    SFS can contain other compression which is not implemented here.
    It is also not able to read encrypted sfs containers.

    This class can be used stand alone or inherited in construction of
    file readers using sfs technolgy.

    Attributes:
    filename

    Methods:
    get_file
    """

    def __init__(self, filename):
        self.filename = filename
        # read the file header
        with open(filename, 'rb') as fn:
            a = fn.read(8)
            if a != b'AAMVHFSS':
                raise TypeError(
                    "file '{0}' is not SFS container".format(filename))
            fn.seek(0x124)  # this looks to be version, as float value is always
            # nicely rounded and at older bcf versions (<1.9) it was 2.40,
            # at new (v2) - 2.60
            version, self.chunksize = strct_unp('<fI', fn.read(8))
            self.sfs_version = '{0:4.2f}'.format(version)
            self.usable_chunk = self.chunksize - 32
            fn.seek(0x140)
            # the sfs tree and number of the items / files + directories in it,
            # and the number in chunks of whole sfs:
            self.tree_address, self.n_tree_items, self.sfs_n_of_chunks =\
                strct_unp('<III', fn.read(12))
        self._setup_vfs()

    def _setup_vfs(self):
        """Setup the virtual file system tree represented as python dictionary
        with values populated with SFSTreeItem instances

        See also:
        SFSTreeItem
        """
        with open(self.filename, 'rb') as fn:
            # file tree do not exceed one chunk in bcf:
            fn.seek(self.chunksize * self.tree_address + 0x138)
            raw_tree = fn.read(0x200 * self.n_tree_items)
            temp_item_list = [SFSTreeItem(raw_tree[i * 0x200:(i + 1) * 0x200],
                                          self) for i in range(self.n_tree_items)]
            # temp list with parents of items
            paths = [[h.parent] for h in temp_item_list]
        # checking the compression header which can be different per file:
        self._check_the_compresion(temp_item_list)
        if self.compression == 'zlib':
            for c in temp_item_list:
                if not c.is_dir:
                    c.setup_compression_metadata()
        # convert the items to virtual file system tree
        dict_tree = self._flat_items_to_dict(paths, temp_item_list)
        # and finaly set the Virtual file system:
        self.vfs = dict_tree['root']

    def _flat_items_to_dict(self, paths, temp_item_list):
        """place items from flat list into dictionary tree
        of virtual file system
        """
        while not all(g[-1] == -1 for g in paths):
            for f in range(len(paths)):
                if paths[f][-1] != -1:
                    paths[f].extend(paths[paths[f][-1]])
        names = [j.name for j in temp_item_list]
        names.append('root')  # temp root item in dictionary
        for p in paths:
            for r in range(len(p)):
                p[r] = names[p[r]]
        for p in paths:
            p.reverse()
        root = {}
        for i in range(len(temp_item_list)):
            dir_pointer = root
            for j in paths[i]:
                if j in dir_pointer:
                    dir_pointer = dir_pointer[j]
                else:
                    dir_pointer[j] = {}
                    dir_pointer = dir_pointer[j]
            if temp_item_list[i].is_dir:
                dir_pointer[temp_item_list[i].name] = {}
            else:
                dir_pointer[temp_item_list[i].name] = temp_item_list[i]
        # return dict tree:
        return root

    def _check_the_compresion(self, temp_item_list):
        """parse, check and setup the self.compression"""
        with open(self.filename, 'rb') as fn:
            # Find if there is compression:
            for c in temp_item_list:
                if not c.is_dir:
                    fn.seek(c.pointers[0])
                    if fn.read(4) == b'\x41\x41\x43\x53':  # string AACS
                        self.compression = 'zlib'
                    else:
                        self.compression = 'None'
                    # compression is global, can't be diferent per file in sfs
                    break

    def get_file(self, path):
        """Return the SFSTreeItem (aka internal file) object from
        sfs container.

        Arguments:
        path -- internal file path in sfs file tree. Path accepts only
            standard - forward slash for directories.

        Returns:
        object (SFSTreeItem), which can be read into byte stream, in
        chunks or whole using objects methods.

        Example:
        to get "file" object 'kitten.png' in folder 'catz' which
        resides in root directory of sfs, you would use:

        >>> instance_of_SFSReader.get_file('catz/kitten.png')

        See also:
        SFSTreeItem
        """
        item = self.vfs

        for i in path.split('/'):
            item = item[i]
        return item


def interpret(string):
    """interpret any string and return casted to appropriate
    dtype python object
    """
    try:
        return literal_eval(string)
    except (ValueError, SyntaxError):
        # SyntaxError due to:
        # literal_eval have problems with strings like this '8842_80'
        return string


def dictionarize(t):
    d = {t.tag: {} if t.attrib else None}
    children = list(t)
    if children:
        dd = defaultdict(list)
        for dc in map(dictionarize, children):
            for k, v in dc.items():
                dd[k].append(v)
<<<<<<< HEAD
        d = {
            t.tag: {
                k: interpret(
                    v[0]) if len(v) == 1 else v for k,
                v in dd.items()}}
    if t.attrib:
        d[t.tag].update(('XmlClass' + k if list(t) else k, interpret(v))
                        for k, v in t.attrib.items())
=======
        d = {t.tag: {k:interpret(v[0]) if len(v) == 1 else v for k, v in dd.items()}}
    if t.attrib:
        d[t.tag].update(('XmlClass' + k if list(t) else k, interpret(v)) for k, v in t.attrib.items())
>>>>>>> 3df2becb
    if t.text:
        text = t.text.strip()
        if children or t.attrib:
            if text:
<<<<<<< HEAD
                d[t.tag]['#text'] = interpret(text)
=======
              d[t.tag]['#text'] = interpret(text)
>>>>>>> 3df2becb
        else:
            d[t.tag] = interpret(text)
    if 'ClassInstance' in d:
        return d['ClassInstance']
    else:
        return d


class EDXSpectrum(object):

    def __init__(self, spectrum):
        """
        Wrap the objectified bruker EDS spectrum xml part
        to the python object, leaving all the xml and bruker clutter behind.

        Arguments:
        spectrum -- etree xml object, where spectrum.attrib['Type'] should
            be 'TRTSpectrum'
        """
        TRTHeader = spectrum.find('./TRTHeaderedClass')
        hardware_header = TRTHeader.find(
            "./ClassInstance[@Type='TRTSpectrumHardwareHeader']")
        detector_header = TRTHeader.find(
            "./ClassInstance[@Type='TRTDetectorHeader']")
        esma_header = TRTHeader.find(
            "./ClassInstance[@Type='TRTESMAHeader']")
        # what TRT means?
        # ESMA could stand for Electron Scanning Microscope Analysis
        spectrum_header = spectrum.find(
            "./ClassInstance[@Type='TRTSpectrumHeader']")

        # map stuff from harware xml branch:
        self.hardware_metadata = dictionarize(hardware_header)
        self.amplification = self.hardware_metadata['Amplification']  # USED

        # map stuff from detector xml branch
        self.detector_metadata = dictionarize(detector_header)
        self.detector_type = self.detector_metadata['Type']  # USED

        # decode silly hidden detector layer info:
        det_l_str = self.detector_metadata['DetLayers']
        dec_det_l_str = codecs.decode(det_l_str.encode('ascii'), 'base64')
        mini_xml = ET.fromstring(unzip_block(dec_det_l_str))
        self.detector_metadata['DetLayers'] = {}  # Overwrite with dict
        for i in mini_xml.getchildren():
            self.detector_metadata['DetLayers'][i.tag] = dict(i.attrib)

        # map stuff from esma xml branch:
        self.esma_metadata = dictionarize(esma_header)
        # USED:
        self.hv = self.esma_metadata['PrimaryEnergy']
        self.elev_angle = self.esma_metadata['ElevationAngle']

        # map stuff from spectra xml branch:
        self.spectrum_metadata = dictionarize(spectrum_header)
        self.offset = self.spectrum_metadata['CalibAbs']
        self.scale = self.spectrum_metadata['CalibLin']
        
        # main data:
        self.data = np.fromstring(spectrum.find('./Channels').text,
                                  dtype='Q', sep=",")
<<<<<<< HEAD
        self.energy = np.arange(self.calibAbs,
                                self.calibLin * self.chnlCnt + self.calibAbs,
                                self.calibLin)  # the x axis for ploting spectra
=======
>>>>>>> 3df2becb

    def energy_to_channel(self, energy, kV=True):
        """ convert energy to channel index,
        optional kwarg 'kV' (default: True) should be set to False
        if given energy units is in V"""
        if not kV:
            en_temp = energy / 1000.
        else:
            en_temp = energy
        return int(round((en_temp - self.offset) / self.scale))


class HyperHeader(object):
    """Wrap Bruker HyperMaping xml header into python object.

    Arguments:
    xml_str -- the uncompressed to be provided with extracted Header xml
    from bcf.
    indexes -- list of indexes of available datasets

    Methods:
    estimate_map_channels, estimate_map_depth

    If Bcf is version 2, the bcf can contain stacks
    of hypermaps - thus header part  can contain multiply sum eds spectras
    and it's metadata per hypermap slice which can be selected using index.
    Bcf can record number of imagery from different
    imagining detectors (BSE, SEI, ARGUS, etc...): access to imagery
    is throught image index.
    """

    def __init__(self, xml_str, indexes, instrument=None):
        root = ET.fromstring(xml_str)
        root = root.find("./ClassInstance[@Type='TRTSpectrumDatabase']")
        try:
            self.name = str(root.attrib['Name'])
        except KeyError:
            self.name = 'Undefinded'
            _logger.info("hypermap have no name. Giving it 'Undefined' name")
        hd = root.find("./Header")
        dt = datetime.strptime(' '.join([str(hd.find('./Date').text),
                                         str(hd.find('./Time').text)]),
                               "%d.%m.%Y %H:%M:%S")
        self.date = dt.date().isoformat()
        self.time = dt.time().isoformat()
        self.version = int(hd.find('./FileVersion').text)
        # fill the sem and stage attributes:
        self._set_microscope(root)
        self._get_mode(instrument)
        self._set_images(root)
        self.elements = {}
        self._set_elements(root)
        self.line_counter = interpret(root.find('./LineCounter').text)
        self.channel_count = int(root.find('./ChCount').text)
        self.mapping_count = int(root.find('./DetectorCount').text)
        #self.channel_factors = {}
        self.spectra_data = {}
        self._set_sum_edx(root, indexes)

    def _set_microscope(self, root):
        """set microscope metadata from objectified xml part (TRTSEMData,
        TRTSEMStageData, TRTDSPConfiguration).

        BCF can contain basic parameters of SEM column, and optionaly
        the stage. This metadata can be not fully or at all availbale to
        Esprit and saved into bcf file as it depends from license and
        the link and implementation state between the microscope's
        software and Bruker system.
        """

        semData = root.find("./ClassInstance[@Type='TRTSEMData']")
        self.sem_metadata = dictionarize(semData)
        # parse values for use in hspy metadata:
        self.hv = self.sem_metadata.get('HV', 0.0)  # in kV
        # image/hypermap resolution in um/pixel:
        if 'DX' in self.sem_metadata:
            self.units = 'µm'
        else:
            self.units = 'pix'
        self.x_res = self.sem_metadata.get('DX', 1.0)
        self.y_res = self.sem_metadata.get('DY', 1.0)
        # stage position:
        semStageData = root.find("./ClassInstance[@Type='TRTSEMStageData']")
        self.stage_metadata = dictionarize(semStageData)
        # DSP configuration (always present, part of Bruker system):
        DSPConf = root.find("./ClassInstance[@Type='TRTDSPConfiguration']")
        self.dsp_metadata = dictionarize(DSPConf)

    def _get_mode(self, instrument=None):
        # where is no way to determine what kind of instrument was used:
        # TEM or SEM (mode attribute)
        hv = self.hv
        if instrument is not None:
            self.mode = instrument
        elif hv > 30.0:  # workaround to know if TEM or SEM
            self.mode = 'TEM'
        else:
            self.mode = 'SEM'
            _logger.info(
                "Guessing that the acquisition instrument is %s " % self.mode +
                "because the beam energy is %i keV. If this is wrong, " % hv +
                "please provide the right instrument using the 'instrument' " +
                "keyword.")

    def get_acq_instrument_dict(self, detector=False, **kwargs):
        """return python dictionary with aquisition instrument
        mandatory data
        """
        acq_inst = {'beam_energy': self.hv}
        if 'Mag' in self.sem_metadata:
            acq_inst['magnification'] = self.sem_metadata['Mag']
        if detector:
            eds_metadata = self.get_spectra_metadata(**kwargs)
            acq_inst['Detector'] = {'EDS': {
                'elevation_angle': eds_metadata.elev_angle,
                'detector_type': eds_metadata.detector_type,
                'real_time': self.calc_real_time()}}
            if 'AzimutAngle' in eds_metadata.esma_metadata:
                acq_inst['Detector']['EDS'][
                    'azimuth_angle'] = eds_metadata.esma_metadata['AzimutAngle']
        return acq_inst

    def _parse_image(self, xml_node, overview=False):
        """parse image from bruker xml image node."""
        if overview:
            rect_node = xml_node.find("./ChildClassInstances"
<<<<<<< HEAD
                                      "/ClassInstance["
                                      #"@Type='TRTRectangleOverlayElement' and "
                                      "@Name='Map']/TRTSolidOverlayElement/"
                                      "TRTBasicLineOverlayElement/TRTOverlayElement")
=======
                "/ClassInstance["
                #"@Type='TRTRectangleOverlayElement' and "
                "@Name='Map']/TRTSolidOverlayElement/"
                "TRTBasicLineOverlayElement/TRTOverlayElement")
>>>>>>> 3df2becb
            over_rect = dictionarize(rect_node)['TRTOverlayElement']['Rect']
            rect = {'y1': over_rect['Top'] * self.y_res,
                    'x1': over_rect['Left'] * self.x_res,
                    'y2': over_rect['Bottom'] * self.y_res,
                    'x2': over_rect['Right'] * self.x_res}
            over_dict = {'marker_type': 'Rectangle',
                         'plot_on_signal': True,
                         'data': rect,
                         'marker_properties': {'color': 'yellow',
                                               'linewidth': 2}}
        image = Container()
        image.width = int(xml_node.find('./Width').text)  # in pixels
        image.height = int(xml_node.find('./Height').text)  # in pixels
        image.plane_count = int(xml_node.find('./PlaneCount').text)
        image.images = []
        for i in range(image.plane_count):
            img = xml_node.find("./Plane" + str(i))
<<<<<<< HEAD
            raw = codecs.decode(
                (img.find('./Data').text).encode('ascii'), 'base64')
=======
            raw = codecs.decode((img.find('./Data').text).encode('ascii'),'base64')
>>>>>>> 3df2becb
            array1 = np.frombuffer(raw, dtype=np.uint16)
            if any(array1):
                item = self.gen_hspy_item_dict_basic()
                data = array1.reshape((image.height, image.width))
                detector_name = str(img.find('./Description').text)
                item['data'] = data
                item['axes'][0]['size'] = image.height
                item['axes'][1]['size'] = image.width
                item['metadata']['General'] = {'title': detector_name}
                item['metadata']['Signal'] = {'signal_type': detector_name,
                                              'record_by': 'image'}
                if overview:
                    item['metadata']['Markers'] = {'overview': over_dict}
                image.images.append(item)
        return image

    def _set_images(self, root):
        """Wrap objectified xml part with image to class attributes
        for self.image.
        """
        image_nodes = root.findall("./ClassInstance[@Type='TRTImageData']")
        for n in image_nodes:
            if not(n.get('Name')):
                image_node = n
        self.image = self._parse_image(image_node)
        if self.version == 2:
            overview_node = root.findall(
                "./ClassInstance[@Type='TRTContainerClass']"
                "/ChildClassInstances"
                "/ClassInstance["
                #"@Type='TRTContainerClass' and "
                "@Name='OverviewImages']"
                "/ChildClassInstances"
                "/ClassInstance[@Type='TRTImageData']")
            if len(overview_node) > 0:  # in case there is no image
                self.overview = self._parse_image(
                    overview_node[0], overview=True)

    def _set_elements(self, root):
        """wrap objectified xml part with selection of elements to
        self.elements list
        """
        try:
            elements = root.find(
                "./ClassInstance[@Type='TRTContainerClass']"
                "/ChildClassInstances"
                "/ClassInstance[@Type='TRTElementInformationList']"
                "/ClassInstance[@Type='TRTSpectrumRegionList']"
                "/ChildClassInstances")
            for j in elements.findall(
                    "./ClassInstance[@Type='TRTSpectrumRegion']"):
                tmp_d = dictionarize(j)
                self.elements[tmp_d['XmlClassName']] = {'line': tmp_d['Line'],
<<<<<<< HEAD
                                                        'energy': tmp_d['Energy'],
                                                        'width': tmp_d['Width']}
=======
                                                 'energy': tmp_d['Energy'],
                                                 'width': tmp_d['Width']}
>>>>>>> 3df2becb
        except AttributeError:
            _logger.info('no element selection present in the spectra..')

    def _set_sum_edx(self, root, indexes):
        for i in indexes:
            spec_node = root.find(
                "./SpectrumData{0}/ClassInstance".format(str(i)))
            self.spectra_data[i] = EDXSpectrum(spec_node)

    def estimate_map_channels(self, index=0):
        """estimate minimal size of energy axis so any spectra from any pixel
        would not be truncated.

        Arguments:
        index -- index of the map if multiply hypermaps are present
        in the same bcf.

        Returns:
        optimal channel number
        """
        bruker_hv_range = self.spectra_data[index].amplification / 1000
        if self.hv >= bruker_hv_range:
            return self.spectra_data[index].data.shape[0]
        else:
            return self.spectra_data[index].energy_to_channel(self.hv)

    def estimate_map_depth(self, index=0, downsample=1, for_numpy=False):
        """estimate minimal dtype of array using cumulative spectra
        of the all pixels so that no data would be truncated.

        Arguments:
        index -- index of the hypermap if multiply hypermaps are
          present in the same bcf. (default 0)
        downsample -- downsample factor (should be integer; default 1)
        for_numpy -- False produce unsigned, True signed (or unsigned) types:
          if hypermap will be loaded using the pure python
          function where numpy's inplace integer addition will be used --
          the dtype should be signed; if cython implementation will
          be used (default), then any returned dtypes can be safely
          unsigned. (default False)

        Returns:
        numpy dtype large enought to use in final hypermap numpy array.

        The method estimates the value from sum eds spectra, dividing
        the maximum  energy pulse value from raster x and y and to be on the
        safe side multiplying by 2.
        """
        sum_eds = self.spectra_data[index].data
        # the most intensive peak is Bruker reference peak at 0kV:
        roof = np.max(sum_eds) // self.image.width // self.image.height * 2 *\
            downsample * downsample
        # this complicated nonsence bellow is due to numpy regression in adding
        # integer inplace to unsigned integer array. (python integers is
        # signed)
        if roof > 0xFF:
            if roof > 0xFFFF:
                if for_numpy and (downsample > 1):
                    if roof > 0xEFFFFFFF:
                        depth = np.int64
                    else:
                        depth = np.int32
                else:
                    depth = np.uint32
            else:
                if for_numpy and (downsample > 1):
                    if roof > 0xEFFF:
                        depth = np.int32
                    else:
                        depth = np.int16
                else:
                    depth = np.uint16
        else:
            if for_numpy and (downsample > 1):
                if roof > 0xEF:
                    depth = np.int16
                else:
                    depth = np.int8
            else:
                depth = np.uint8
        return depth

    def get_spectra_metadata(self, index=0):
        """return objectified xml with spectra metadata
        Arguments:
        index -- index of hypermap/spectra (default 0)
        """
        return self.spectra_data[index]

    def calc_real_time(self):
        """calculate and return real time for whole hypermap
        in seconds
        """
        line_cnt_sum = np.sum(self.line_counter)
        line_avg = self.dsp_metadata['LineAverage']
        pix_avg = self.dsp_metadata['PixelAverage']
        pix_time = self.dsp_metadata['PixelTime']
        width = self.image.width
        real_time = line_cnt_sum * line_avg * pix_avg * pix_time * width / 1000000.0
        return float(real_time)

    def gen_hspy_item_dict_basic(self):
        i = {'axes': [{'name': 'height',
                       'offset': 0,
                       'scale': self.y_res,
                       'units': self.units},
                      {'name': 'width',
                       'offset': 0,
                       'scale': self.x_res,
                       'units': self.units}],
             'metadata': {
            'Acquisition_instrument':
            {self.mode: self.get_acq_instrument_dict()},
                'Sample': {'name': self.name},
        },
            'original_metadata': {
                 'Microscope': self.sem_metadata,
                 'DSP Configuration': self.dsp_metadata,
                 'Stage': self.stage_metadata
        }
        }
        return i


class BCF_reader(SFS_reader):

    """Class to read bcf (Bruker hypermapping) file.

    Inherits SFS_reader and all its attributes and methods.

    Attributes:
    filename

    Methods:
    check_index_valid, parse_hypermap

    The class instantiates HyperHeader class as self.header attribute
    where all metadata, sum eds spectras, (SEM) images are stored.
    """

    def __init__(self, filename, instrument=None):
        SFS_reader.__init__(self, filename)
        header_file = self.get_file('EDSDatabase/HeaderData')
        self.available_indexes = []
        # get list of presented indexes from file tree of binary sfs container
        # while looking for file names containg the hypercube data:
        for i in self.vfs['EDSDatabase'].keys():
            if 'SpectrumData' in i:
                self.available_indexes.append(int(i[-1]))
        self.def_index = min(self.available_indexes)
        header_byte_str = header_file.get_as_BytesIO_string().getvalue()
        hd_bt_str = fix_dec_patterns.sub(b'\\1.\\2', header_byte_str)
<<<<<<< HEAD
        self.header = HyperHeader(
            header_byte_str,
            self.available_indexes,
            instrument=instrument)
        self.hypermap = {}

    def check_index_valid(self, index):
        """check and return if index is valid"""
        if not isinstance(index, int):
            raise TypeError("provided index should be integer")
        if index not in self.available_indexes:
            raise IndexError("requisted index is not in the list of available indexes. "
                             "Available maps are under indexes: {0}".format(str(self.available_indexes)))
        return index

    def persistent_parse_hypermap(self, index=None, downsample=None,
                                  cutoff_at_kV=None,
                                  lazy=False):
        """Parse and assign the hypermap to the HyperMap instance.

        Arguments:
        index -- index of hypermap in bcf if v2 (default 0)
        downsample -- downsampling factor of hypermap (default None)
        cutoff_at_kV -- low pass cutoff value at keV (default None)

        Method does not return anything, it adds the HyperMap instance to
        self.hypermap dictionary.

        See also:
        HyperMap, parse_hypermap
        """
        if index is None:
            index = self.def_index
        dwn = downsample
        hypermap = self.parse_hypermap(index=index,
                                       downsample=dwn,
                                       cutoff_at_kV=cutoff_at_kV,
                                       lazy=lazy)
        self.hypermap[index] = HyperMap(hypermap,
                                        self,
                                        index=index,
                                        downsample=dwn)

=======
        self.header = HyperHeader(hd_bt_str, self.available_indexes, instrument=instrument)
        self.hypermap = {}

    def check_index_valid(self, index):
        """check and return if index is valid""" 
        if type(index) != int:
            raise TypeError("provided index should be integer")
        if index not in self.available_indexes:
            raise IndexError("requisted index is not in the list of available indexes. "
                "Available maps are under indexes: {0}".format(str(self.available_indexes)))
        return index
    
>>>>>>> 3df2becb
    def parse_hypermap(self, index=None,
                       downsample=1, cutoff_at_kV=None,
                       lazy=False):
        """Unpack the Delphi/Bruker binary spectral map and return
        numpy array in memory efficient way.

        Pure python/numpy implementation -- slow, or
        cython/memoryview/numpy implimentation if compilied and present
        (fast) is used.

        Arguments:
        index -- the index of hypermap in bcf if there is more than one
            hyper map in file.
        downsample -- downsampling factor (integer). Diferently than
            block_reduce from skimage.measure, the parser populates
            reduced array by suming results of pixels, thus having lower
            memory requiriments. (default 1)
        cutoff_at_kV -- value in keV to truncate the array at. Helps reducing
          size of array. (default None)
        lazy -- return dask.array (True) or numpy.array (False) (default False)

        Returns:
        numpy or dask array of bruker hypermap, with (y,x,E) shape.
        """
        if index is None:
            index = self.def_index
        if type(cutoff_at_kV) in (int, float):
<<<<<<< HEAD
            eds = self.header.get_spectra_metadata(index)
            cutoff_chan = eds.energy_to_channel(cutoff_at_kV)
=======
            eds = self.header.spectra_data[index]
            max_chan = eds.energy_to_channel(cutoff_at_kV)
>>>>>>> 3df2becb
        else:
            max_chan = self.header.estimate_map_channels(index=index)
        shape = (ceil(self.header.image.height / downsample),
                 ceil(self.header.image.width / downsample),
                 max_chan)
        sfs_file = SFS_reader(self.filename)
        vrt_file_hand = sfs_file.get_file(
            'EDSDatabase/SpectrumData' + str(index))
        if fast_unbcf:
<<<<<<< HEAD
            fh = dd(self.get_file)('EDSDatabase/SpectrumData' + str(index))  # noqa
            value = dd(unbcf_fast.parse_to_numpy)(fh,                        # noqa
                                                  downsample=downsample,
                                                  cutoff=cutoff_chan,
                                                  description=False,
                                                  index=index)
            if lazy:
                shape, dtype = unbcf_fast.parse_to_numpy(fh.compute(),
                                                         downsample=downsample,
                                                         cutoff=cutoff_chan,
                                                         description=True,
                                                         index=index)
                res = da.from_delayed(value, shape=shape, dtype=dtype)
            else:
                res = value.compute()
            return res
        else:
            value = dd(self.py_parse_hypermap)(index=index,
                                               downsample=downsample,
                                               cutoff_at_channel=cutoff_chan,
                                               description=False)
            if lazy:
                shape, dtype = self.py_parse_hypermap(
                    index=index, downsample=downsample,
                    cutoff_at_channel=cutoff_chan, description=True)
                res = da.from_delayed(value, shape=shape, dtype=dtype)
            else:
                res = value.compute()
            return res

    def py_parse_hypermap(self, index=None, downsample=1, cutoff_at_channel=None,  # noqa
                          description=False):
        """Unpack the Delphi/Bruker binary spectral map and return
        numpy array in memory efficient way using pure python implementation.
        (Slow!)
=======
            parse_func = unbcf_fast.parse_to_numpy
            dtype = self.header.estimate_map_depth(index=index,
                                                   downsample=downsample,
                                                   for_numpy=False)
        else:
            parse_func = py_parse_hypermap
            dtype = self.header.estimate_map_depth(index=index,
                                                   downsample=downsample,
                                                   for_numpy=True)
        if lazy:
            value = dd(parse_func)(vrt_file_hand, shape,
                                   dtype, downsample=downsample)
            result = da.from_delayed(value, shape=shape, dtype=dtype)
        else:
            result = parse_func(vrt_file_hand, shape,
                                dtype, downsample=downsample)
        return result

    def add_filename_to_general(self, item):
        """hypy helper method"""
        item['metadata']['General']['original_filename'] = \
            self.filename.split('/')[-1]
>>>>>>> 3df2becb


# dict of nibbles to struct notation for reading:
st = {1: 'B', 2: 'B', 4: 'H', 8: 'I', 16: 'Q'}


<<<<<<< HEAD
        Returns:
        ---------
        numpy array of bruker hypermap, with (y,x,E) shape.
        """
        if index is None:
            index = self.def_index
        # dict of nibbles to struct notation for reading:
        st = {1: 'B', 2: 'B', 4: 'H', 8: 'I', 16: 'Q'}
        spectrum_file = self.get_file('EDSDatabase/SpectrumData' + str(index))
        iter_data, size_chnk = spectrum_file.get_iter_and_properties()[:2]
        if isinstance(cutoff_at_channel, int):
            max_chan = cutoff_at_channel
        else:
            max_chan = self.header.estimate_map_channels(index=index)
        depth = self.header.estimate_map_depth(index=index,
                                               downsample=downsample,
                                               for_numpy=True)
        buffer1 = next(iter_data)
        height, width = strct_unp('<ii', buffer1[:8])
        dwn_factor = downsample
        shape = (-(-height // dwn_factor), -(-width // dwn_factor), max_chan)
        if description:
            return shape, depth
        # hyper map as very flat array:
        vfa = np.zeros(shape[0] * shape[1] * shape[2], dtype=depth)
        offset = 0x1A0
        size = size_chnk
        for line_cnt in range(height):
            if (offset + 4) >= size:
                size = size_chnk + size - offset
                buffer1 = buffer1[offset:] + next(iter_data)
                offset = 0
            line_head = strct_unp('<i', buffer1[offset:offset + 4])[0]
            offset += 4
            for dummy1 in range(line_head):
                if (offset + 22) >= size:
                    size = size_chnk + size - offset
                    buffer1 = buffer1[offset:] + next(iter_data)
                    offset = 0
                # the pixel header contains such information:
                # x index of pixel (uint32);
                # number of channels for whole mapping (unit16);
                # number of channels for pixel (uint16);
                # dummy placehollder (same value in every known bcf) (32bit);
                # flag distinguishing packing data type (16bit):
                #    0 - 16bit packed pulses, 1 - 12bit packed pulses,
                #    >1 - instructively packed spectra;
                # value which sometimes shows the size of packed data (uint16);
                # number of pulses if pulse data are present (uint16) or
                #      additional pulses to the instructively packed data;
                # packed data size (32bit) (without additional pulses)
                #       next header is after that amount of bytes;
                x_pix, chan1, chan2, dummy1, flag, dummy_size1, n_of_pulses,\
                    data_size2 = strct_unp('<IHHIHHHI',
                                           buffer1[offset:offset + 22])
                pix_idx = (x_pix // dwn_factor) + ((-(-width // dwn_factor)) *
                                                   (line_cnt // dwn_factor))
                offset += 22
                if (offset + data_size2) >= size:
                    buffer1 = buffer1[offset:] + next(iter_data)
                    size = size_chnk + size - offset
                    offset = 0
                if flag == 0:
                    data1 = buffer1[offset:offset + data_size2]
                    arr16 = np.fromstring(data1, dtype=np.uint16)
                    pixel = np.bincount(arr16, minlength=chan1 - 1)
                    offset += data_size2
                elif flag == 1:  # and (chan1 != chan2)
                    # Unpack packed 12-bit data to 16-bit uints:
                    data1 = buffer1[offset:offset + data_size2]
                    switched_i2 = np.frombuffer(data1, dtype='<u2'
                                                ).byteswap(False)
                    data2 = np.frombuffer(switched_i2.tostring(),
                                          dtype=np.uint8
                                          ).repeat(2)
                    mask = np.ones_like(data2, dtype=bool)
                    mask[0::6] = mask[5::6] = False
                    # Reinterpret expanded as 16-bit:
                    # string representation of array after switch will have
                    # always BE independently from endianess of machine
                    exp16 = np.frombuffer(data2[mask].tostring(),
                                          dtype='>u2', count=n_of_pulses).copy()
                    exp16[0::2] >>= 4           # Shift every second short by 4
                    exp16 &= np.uint16(0x0FFF)  # Mask all shorts to 12bit
                    pixel = np.bincount(exp16, minlength=chan1 - 1)
                    offset += data_size2
                else:  # flag > 1
                    # Unpack instructively packed data to pixel channels:
                    pixel = []
                    the_end = offset + data_size2 - 4
                    while offset < the_end:
                        # this would work on py3
                        #size_p, channels = buffer1[offset:offset + 2]
                        # this is needed on py2:
                        size_p, channels = strct_unp('<BB',
                                                     buffer1[offset:offset + 2])
                        offset += 2
                        if size_p == 0:
                            pixel += channels * [0]
                        else:
                            gain = strct_unp('<' + st[size_p * 2],
                                             buffer1[offset:offset + size_p])[0]
                            offset += size_p
                            if size_p == 1:
                                # special case with nibble switching
                                length = -(-channels // 2)  # integer roof
                                # valid py3 code
                                #a = list(buffer1[offset:offset + length])
                                # this have to be used on py2:
                                a = strct_unp('<' + 'B' * length,
                                              buffer1[offset:offset + length])
                                g = []
                                for i in a:
                                    g += (i & 0x0F) + gain, (i >> 4) + gain
                                pixel += g[:channels]
                            else:
                                length = int(channels * size_p / 2)
                                temp = strct_unp('<' + channels * st[size_p],
                                                 buffer1[offset:offset + length])
                                pixel += [l + gain for l in temp]
                            offset += length
                    if chan2 < chan1:
                        rest = chan1 - chan2
                        pixel += rest * [0]
                    # additional data size:
                    if n_of_pulses > 0:
                        add_s = strct_unp('<I', buffer1[offset:offset + 4])[0]
                        offset += 4
                        if (offset + add_s) >= size:
                            buffer1 = buffer1[offset:] + next(iter_data)
                            size = size_chnk + size - offset
                            offset = 0
                        # the additional pulses:
                        add_pulses = strct_unp('<' + 'H' * n_of_pulses,
                                               buffer1[offset:offset + add_s])
                        offset += add_s
                        for i in add_pulses:
                            pixel[i] += 1
=======
def py_parse_hypermap(virtual_file, shape, dtype, downsample=1):
    """Unpack the Delphi/Bruker binary spectral map and return
    numpy array in memory efficient way using pure python implementation.
    (Slow!)

    The function is long and complicated due to complexity of Delphi packed
    array.
    Whole parsing is placed in one function to reduce overhead of
    python function calls. For cleaner parsing logic, please, see
    fast cython implementation at hyperspy/io_plugins/unbcf_fast.pyx

    The method is only meant to be used if for some
    reason c (generated with cython) version of the parser is not compiled.

    Arguments:
    ---------
    virtual_file -- virtual file handle returned by SFS_reader instance
        or by object inheriting it (e.g. BCF_reader instance)
    shape -- numpy shape
    dtype -- numpy dtype
    downsample -- downsample factor

    note!: downsample, shape and dtype are interconnected and needs
    to be properly calculated otherwise wrong output or segfault
    is expected

    Returns:
    ---------
    numpy array of bruker hypermap, with (y, x, E) shape.
    """
    iter_data, size_chnk = virtual_file.get_iter_and_properties()[:2]
    dwn_factor = downsample
    max_chan = shape[2]
    buffer1 = next(iter_data)
    height, width = strct_unp('<ii', buffer1[:8])
    # hyper map as very flat array:
    vfa = np.zeros(shape[0] * shape[1] * shape[2], dtype=dtype)
    offset = 0x1A0
    size = size_chnk
    for line_cnt in range(height):
        if (offset + 4) >= size:
            size = size_chnk + size - offset
            buffer1 = buffer1[offset:] + next(iter_data)
            offset = 0
        line_head = strct_unp('<i', buffer1[offset:offset + 4])[0]
        offset += 4
        for dummy1 in range(line_head):
            if (offset + 22) >= size:
                size = size_chnk + size - offset
                buffer1 = buffer1[offset:] + next(iter_data)
                offset = 0
            # the pixel header contains such information:
            # x index of pixel (uint32);
            # number of channels for whole mapping (unit16);
            # number of channels for pixel (uint16);
            # dummy placehollder (same value in every known bcf) (32bit);
            # flag distinguishing packing data type (16bit):
            #    0 - 16bit packed pulses, 1 - 12bit packed pulses,
            #    >1 - instructively packed spectra;
            # value which sometimes shows the size of packed data (uint16);
            # number of pulses if pulse data are present (uint16) or
            #      additional pulses to the instructively packed data;
            # packed data size (32bit) (without additional pulses) \
            #       next header is after that amount of bytes;
            x_pix, chan1, chan2, dummy1, flag, dummy_size1, n_of_pulses,\
                data_size2 = strct_unp('<IHHIHHHI',
                                       buffer1[offset:offset + 22])
            pix_idx = (x_pix // dwn_factor) + (ceil(width / dwn_factor) *
                                               (line_cnt // dwn_factor))
            offset += 22
            if (offset + data_size2) >= size:
                buffer1 = buffer1[offset:] + next(iter_data)
                size = size_chnk + size - offset
                offset = 0
            if flag == 0:
                data1 = buffer1[offset:offset + data_size2]
                arr16 = np.frombuffer(data1, dtype=np.uint16)
                pixel = np.bincount(arr16, minlength=chan1 - 1)
                offset += data_size2
            elif flag == 1:  # and (chan1 != chan2)
                # Unpack packed 12-bit data to 16-bit uints:
                data1 = buffer1[offset:offset + data_size2]
                switched_i2 = np.frombuffer(data1,
                                            dtype='<u2'
                                            ).copy().byteswap(True)
                data2 = np.frombuffer(switched_i2.tostring(),
                                      dtype=np.uint8
                                      ).copy().repeat(2)
                mask = np.ones_like(data2, dtype=bool)
                mask[0::6] = mask[5::6] = False
                # Reinterpret expanded as 16-bit:
                # string representation of array after switch will have
                # always BE independently from endianess of machine
                exp16 = np.frombuffer(data2[mask].tostring(),
                                      dtype='>u2', count=n_of_pulses).copy()
                exp16[0::2] >>= 4           # Shift every second short by 4
                exp16 &= np.uint16(0x0FFF)  # Mask all shorts to 12bit
                pixel = np.bincount(exp16, minlength=chan1 - 1)
                offset += data_size2
            else:  # flag > 1
                # Unpack instructively packed data to pixel channels:
                pixel = []
                the_end = offset + data_size2 - 4
                while offset < the_end:
                    # this would work on py3
                    #size_p, channels = buffer1[offset:offset + 2]
                    # this is needed on py2:
                    size_p, channels = strct_unp('<BB',
                                                 buffer1[offset:offset + 2])
                    offset += 2
                    if size_p == 0:
                        pixel += channels * [0]
>>>>>>> 3df2becb
                    else:
                        gain = strct_unp('<' + st[size_p * 2],
                                         buffer1[offset:offset + size_p])[0]
                        offset += size_p
                        if size_p == 1:
                            # special case with nibble switching
                            length = ceil(channels / 2)
                            # valid py3 code
                            #a = list(buffer1[offset:offset + length])
                            # this have to be used on py2:
                            a = strct_unp('<' + 'B' * length,
                                          buffer1[offset:offset + length])
                            g = []
                            for i in a:
                                g += (i & 0x0F) + gain, (i >> 4) + gain
                            pixel += g[:channels]
                        else:
                            length = int(channels * size_p / 2)
                            temp = strct_unp('<' + channels * st[size_p],
                                             buffer1[offset:offset + length])
                            pixel += [l + gain for l in temp]
                        offset += length
                if chan2 < chan1:
                    rest = chan1 - chan2
                    pixel += rest * [0]
                # additional data size:
                if n_of_pulses > 0:
                    add_s = strct_unp('<I', buffer1[offset:offset + 4])[0]
                    offset += 4
                    if (offset + add_s) >= size:
                        buffer1 = buffer1[offset:] + next(iter_data)
                        size = size_chnk + size - offset
                        offset = 0
                    # the additional pulses:
                    add_pulses = strct_unp('<' + 'H' * n_of_pulses,
                                           buffer1[offset:offset + add_s])
                    offset += add_s
                    for i in add_pulses:
                        pixel[i] += 1
                else:
                    offset += 4
            # if no downsampling is needed, or if it is first
            # pixel encountered with downsampling on, then
            # use assigment, which is ~4 times faster, than inplace add
            if max_chan < chan1:  # if pixel have more channels than we need
                chan1 = max_chan
            if (dwn_factor == 1):
                vfa[max_chan * pix_idx:chan1 + max_chan * pix_idx] =\
                    pixel[:chan1]
            else:
                vfa[max_chan * pix_idx:chan1 + max_chan * pix_idx] +=\
                    pixel[:chan1]
    vfa.resize((ceil(height / dwn_factor),
                ceil(width / dwn_factor),
                max_chan))
    # check if array is signed, and convert to unsigned
    if str(vfa.dtype)[0] == 'i':
        new_dtype = ''.join(['u', str(vfa.dtype)])
        vfa.dtype = new_dtype
    return vfa


# wrapper functions for hyperspy:
def file_reader(filename, select_type=None, index=None, downsample=1,     # noqa
                cutoff_at_kV=None, instrument=None, lazy=False):
    """Reads a bruker bcf file and loads the data into the appropriate class,
    then wraps it into appropriate hyperspy required list of dictionaries
    used by hyperspy.api.load() method.

    Keyword arguments:
    select_type -- One of: spectrum_image, image. If none specified, then function
      loads everything, else if specified, loads either just sem imagery,
      or just hyper spectral mapping data (default None).
    index -- index of dataset in bcf v2 can be None integer and 'all'
      (default None); None will select first available mapping if more than one.
      'all' will return all maps if more than one present;
      integer will return only selected map.
    downsample -- the downsample ratio of hyperspectral array (downsampling
      height and width only), can be integer from 1 to inf, where '1' means
      no downsampling will be applied (default 1).
    cutoff_at_kV -- if set (can be int of float >= 0) can be used either, to
       crop or enlarge energy range at max values. (default None)
    instrument -- str, either 'TEM' or 'SEM'. Default is None.
      """

    # objectified bcf file:
    obj_bcf = BCF_reader(filename, instrument=instrument)
    if select_type == 'spectrum':
        select_type = 'spectrum_image'
        from hyperspy.misc.utils import deprecation_warning
        msg = (
            "The 'spectrum' option for the `select_type` parameter is "
            "deprecated and will be removed in v2.0. Use 'spectrum_image' "
            "instead.")
        deprecation_warning(msg)
    if select_type == 'image':
<<<<<<< HEAD
        return bcf_imagery(obj_bcf)
    elif select_type == 'spectrum_image':
=======
        return bcf_images(obj_bcf)
    elif select_type == 'spectrum':
>>>>>>> 3df2becb
        return bcf_hyperspectra(obj_bcf, index=index,
                                downsample=downsample,
                                cutoff_at_kV=cutoff_at_kV,
                                lazy=lazy)
    else:
        return bcf_images(obj_bcf) + bcf_hyperspectra(
            obj_bcf,
            index=index,
            downsample=downsample,
            cutoff_at_kV=cutoff_at_kV,
            lazy=lazy)


def bcf_images(obj_bcf):
    """ return hyperspy required list of dict with sem
    images and metadata.
    """
    images_list = []
    for img in obj_bcf.header.image.images:
        obj_bcf.add_filename_to_general(img)
        images_list.append(img)
    if hasattr(obj_bcf.header, 'overview'):
        for img2 in obj_bcf.header.overview.images:
            obj_bcf.add_filename_to_general(img2)
            images_list.append(img2)
    return images_list


def bcf_hyperspectra(obj_bcf, index=None, downsample=None, cutoff_at_kV=None,  # noqa
                     lazy=False):
    """ Return hyperspy required list of dict with eds
    hyperspectra and metadata.
    """
    global warn_once
    if (fast_unbcf == False) and warn_once:
        _logger.warning("""unbcf_fast library is not present...
Parsing BCF with Python-only backend, which is slow... please wait.
If parsing is uncomfortably slow, first install cython, then reinstall hyperspy.
For more information, check the 'Installing HyperSpy' section in the documentation.""")
        warn_once = False
    if index is None:
        indexes = [obj_bcf.def_index]
    elif index == 'all':
        indexes = obj_bcf.available_indexes
    else:
        indexes = [obj_bcf.check_index_valid(index)]
    hyperspectra = []
    mode = obj_bcf.header.mode
    mapping = get_mapping(mode)
    for index in indexes:
<<<<<<< HEAD
        obj_bcf.persistent_parse_hypermap(index=index, downsample=downsample,
                                          cutoff_at_kV=cutoff_at_kV, lazy=lazy)
        eds_metadata = obj_bcf.header.get_spectra_metadata(index=index)
        hyperspectra.append({'data': obj_bcf.hypermap[index].hypermap,
                             'axes': [{'name': 'height',
                                       'size': obj_bcf.hypermap[index].hypermap.shape[0],
                                       'offset': 0,
                                       'scale': obj_bcf.hypermap[index].ycalib,
                                       'units': obj_bcf.header.units},
                                      {'name': 'width',
                                       'size': obj_bcf.hypermap[index].hypermap.shape[1],
                                       'offset': 0,
                                       'scale': obj_bcf.hypermap[index].xcalib,
                                       'units': obj_bcf.header.units},
                                      {'name': 'Energy',
                                       'size': obj_bcf.hypermap[index].hypermap.shape[2],
                                       'offset': obj_bcf.hypermap[index].calib_abs,
                                       'scale': obj_bcf.hypermap[index].calib_lin,
                                       'units': 'keV'}],
                             'metadata':
                             # where is no way to determine what kind of instrument was used:
                             # TEM or SEM
                             {'Acquisition_instrument': {
                                 mode: obj_bcf.header.get_acq_instrument_dict(
                                     detector=True,
                                     index=index)
                             },
            'General': {'original_filename': obj_bcf.filename.split('/')[-1],
                                 'title': 'EDX',
                                 'date': obj_bcf.header.date,
                                 'time': obj_bcf.header.time},
            'Sample': {'name': obj_bcf.header.name,
                                 'elements': sorted(list(obj_bcf.header.elements)),
                                 'xray_lines': sorted(gen_elem_list(obj_bcf.header.elements))},
            'Signal': {'signal_type': 'EDS_%s' % mode,
                                 'record_by': 'spectrum',
                                 'quantity': 'X-rays (Counts)'}
        },
            'original_metadata': {'Hardware': eds_metadata.hardware_metadata,
                                  'Detector': eds_metadata.detector_metadata,
                                  'Analysis': eds_metadata.esma_metadata,
                                  'Spectrum': eds_metadata.spectrum_metadata,
                                  'DSP Configuration': obj_bcf.header.dsp_metadata,
                                  'Line counter': obj_bcf.header.line_counter,
                                  'Stage': obj_bcf.header.stage_metadata,
                                  'Microscope': obj_bcf.header.sem_metadata},
            'mapping': mapping,
        })
=======
        hypermap = obj_bcf.parse_hypermap(index=index,
                                          downsample=downsample,
                                          cutoff_at_kV=cutoff_at_kV,
                                          lazy=lazy)
        eds_metadata = obj_bcf.header.get_spectra_metadata(index=index)
        hyperspectra.append(
            {'data': hypermap,
             'axes': [{'name': 'height',
                       'size': hypermap.shape[0],
                       'offset': 0,
                       'scale': obj_bcf.header.y_res * downsample,
                       'units': obj_bcf.header.units},
                      {'name': 'width',
                       'size': hypermap.shape[1],
                       'offset': 0,
                       'scale': obj_bcf.header.y_res * downsample,
                       'units': obj_bcf.header.units},
                      {'name': 'Energy',
                       'size': hypermap.shape[2],
                       'offset': eds_metadata.offset,
                       'scale': eds_metadata.scale,
                       'units': 'keV'}],
             'metadata':
                     # where is no way to determine what kind of instrument was used:
                     # TEM or SEM
                     {'Acquisition_instrument': {
                         mode: obj_bcf.header.get_acq_instrument_dict(
                             detector=True,
                             index=index)
                     },
        'General': {'original_filename': obj_bcf.filename.split('/')[-1],
                         'title': 'EDX',
                         'date': obj_bcf.header.date,
                         'time': obj_bcf.header.time},
        'Sample': {'name': obj_bcf.header.name,
                         'elements': sorted(list(obj_bcf.header.elements)),
                         'xray_lines': sorted(gen_elem_list(obj_bcf.header.elements))},
        'Signal': {'signal_type': 'EDS_%s' % mode,
                         'record_by': 'spectrum',
                         'quantity': 'X-rays (Counts)'}
    },
        'original_metadata': {'Hardware': eds_metadata.hardware_metadata,
                              'Detector': eds_metadata.detector_metadata,
                              'Analysis': eds_metadata.esma_metadata,
                              'Spectrum': eds_metadata.spectrum_metadata,
                              'DSP Configuration': obj_bcf.header.dsp_metadata,
                              'Line counter': obj_bcf.header.line_counter,
                              'Stage': obj_bcf.header.stage_metadata,
                              'Microscope': obj_bcf.header.sem_metadata},
        'mapping': mapping,
    })
>>>>>>> 3df2becb
    return hyperspectra


def gen_elem_list(the_dict):
    return ['_'.join([i, parse_line(the_dict[i]['line'])]) for i in the_dict]


def parse_line(line_string):
    """standardize line describtion.

    Bruker saves line description in all caps
    and omits the type if only one exists instead of
    using alfa"""
    if len(line_string) == 1:
        line_string = line_string + 'a'
    elif len(line_string) > 2:
        line_string = line_string[:2]
    return line_string.capitalize()


def get_mapping(mode):
    return {
        'Stage.Rotation':
        ("Acquisition_instrument.%s.Stage.rotation" % mode, None),
        'Stage.Tilt':
        ("Acquisition_instrument.%s.Stage.tilt_alpha" % mode, None),
        'Stage.X':
        ("Acquisition_instrument.%s.Stage.x" % mode, None),
        'Stage.Y':
        ("Acquisition_instrument.%s.Stage.y" % mode, None),
        'Stage.Z':
        ("Acquisition_instrument.%s.Stage.z" % mode, None),
    }<|MERGE_RESOLUTION|>--- conflicted
+++ resolved
@@ -446,29 +446,16 @@
         for dc in map(dictionarize, children):
             for k, v in dc.items():
                 dd[k].append(v)
-<<<<<<< HEAD
-        d = {
-            t.tag: {
-                k: interpret(
-                    v[0]) if len(v) == 1 else v for k,
-                v in dd.items()}}
+        d = {t.tag: {k: interpret(v[0]) if len(
+            v) == 1 else v for k, v in dd.items()}}
     if t.attrib:
         d[t.tag].update(('XmlClass' + k if list(t) else k, interpret(v))
                         for k, v in t.attrib.items())
-=======
-        d = {t.tag: {k:interpret(v[0]) if len(v) == 1 else v for k, v in dd.items()}}
-    if t.attrib:
-        d[t.tag].update(('XmlClass' + k if list(t) else k, interpret(v)) for k, v in t.attrib.items())
->>>>>>> 3df2becb
     if t.text:
         text = t.text.strip()
         if children or t.attrib:
             if text:
-<<<<<<< HEAD
                 d[t.tag]['#text'] = interpret(text)
-=======
-              d[t.tag]['#text'] = interpret(text)
->>>>>>> 3df2becb
         else:
             d[t.tag] = interpret(text)
     if 'ClassInstance' in d:
@@ -526,16 +513,10 @@
         self.spectrum_metadata = dictionarize(spectrum_header)
         self.offset = self.spectrum_metadata['CalibAbs']
         self.scale = self.spectrum_metadata['CalibLin']
-        
+
         # main data:
         self.data = np.fromstring(spectrum.find('./Channels').text,
                                   dtype='Q', sep=",")
-<<<<<<< HEAD
-        self.energy = np.arange(self.calibAbs,
-                                self.calibLin * self.chnlCnt + self.calibAbs,
-                                self.calibLin)  # the x axis for ploting spectra
-=======
->>>>>>> 3df2becb
 
     def energy_to_channel(self, energy, kV=True):
         """ convert energy to channel index,
@@ -662,17 +643,10 @@
         """parse image from bruker xml image node."""
         if overview:
             rect_node = xml_node.find("./ChildClassInstances"
-<<<<<<< HEAD
                                       "/ClassInstance["
                                       #"@Type='TRTRectangleOverlayElement' and "
                                       "@Name='Map']/TRTSolidOverlayElement/"
                                       "TRTBasicLineOverlayElement/TRTOverlayElement")
-=======
-                "/ClassInstance["
-                #"@Type='TRTRectangleOverlayElement' and "
-                "@Name='Map']/TRTSolidOverlayElement/"
-                "TRTBasicLineOverlayElement/TRTOverlayElement")
->>>>>>> 3df2becb
             over_rect = dictionarize(rect_node)['TRTOverlayElement']['Rect']
             rect = {'y1': over_rect['Top'] * self.y_res,
                     'x1': over_rect['Left'] * self.x_res,
@@ -690,12 +664,8 @@
         image.images = []
         for i in range(image.plane_count):
             img = xml_node.find("./Plane" + str(i))
-<<<<<<< HEAD
             raw = codecs.decode(
                 (img.find('./Data').text).encode('ascii'), 'base64')
-=======
-            raw = codecs.decode((img.find('./Data').text).encode('ascii'),'base64')
->>>>>>> 3df2becb
             array1 = np.frombuffer(raw, dtype=np.uint16)
             if any(array1):
                 item = self.gen_hspy_item_dict_basic()
@@ -749,13 +719,8 @@
                     "./ClassInstance[@Type='TRTSpectrumRegion']"):
                 tmp_d = dictionarize(j)
                 self.elements[tmp_d['XmlClassName']] = {'line': tmp_d['Line'],
-<<<<<<< HEAD
                                                         'energy': tmp_d['Energy'],
                                                         'width': tmp_d['Width']}
-=======
-                                                 'energy': tmp_d['Energy'],
-                                                 'width': tmp_d['Width']}
->>>>>>> 3df2becb
         except AttributeError:
             _logger.info('no element selection present in the spectra..')
 
@@ -908,64 +873,19 @@
         self.def_index = min(self.available_indexes)
         header_byte_str = header_file.get_as_BytesIO_string().getvalue()
         hd_bt_str = fix_dec_patterns.sub(b'\\1.\\2', header_byte_str)
-<<<<<<< HEAD
         self.header = HyperHeader(
-            header_byte_str,
-            self.available_indexes,
-            instrument=instrument)
+            hd_bt_str, self.available_indexes, instrument=instrument)
         self.hypermap = {}
 
     def check_index_valid(self, index):
         """check and return if index is valid"""
-        if not isinstance(index, int):
+        if type(index) != int:
             raise TypeError("provided index should be integer")
         if index not in self.available_indexes:
             raise IndexError("requisted index is not in the list of available indexes. "
                              "Available maps are under indexes: {0}".format(str(self.available_indexes)))
         return index
 
-    def persistent_parse_hypermap(self, index=None, downsample=None,
-                                  cutoff_at_kV=None,
-                                  lazy=False):
-        """Parse and assign the hypermap to the HyperMap instance.
-
-        Arguments:
-        index -- index of hypermap in bcf if v2 (default 0)
-        downsample -- downsampling factor of hypermap (default None)
-        cutoff_at_kV -- low pass cutoff value at keV (default None)
-
-        Method does not return anything, it adds the HyperMap instance to
-        self.hypermap dictionary.
-
-        See also:
-        HyperMap, parse_hypermap
-        """
-        if index is None:
-            index = self.def_index
-        dwn = downsample
-        hypermap = self.parse_hypermap(index=index,
-                                       downsample=dwn,
-                                       cutoff_at_kV=cutoff_at_kV,
-                                       lazy=lazy)
-        self.hypermap[index] = HyperMap(hypermap,
-                                        self,
-                                        index=index,
-                                        downsample=dwn)
-
-=======
-        self.header = HyperHeader(hd_bt_str, self.available_indexes, instrument=instrument)
-        self.hypermap = {}
-
-    def check_index_valid(self, index):
-        """check and return if index is valid""" 
-        if type(index) != int:
-            raise TypeError("provided index should be integer")
-        if index not in self.available_indexes:
-            raise IndexError("requisted index is not in the list of available indexes. "
-                "Available maps are under indexes: {0}".format(str(self.available_indexes)))
-        return index
-    
->>>>>>> 3df2becb
     def parse_hypermap(self, index=None,
                        downsample=1, cutoff_at_kV=None,
                        lazy=False):
@@ -993,13 +913,8 @@
         if index is None:
             index = self.def_index
         if type(cutoff_at_kV) in (int, float):
-<<<<<<< HEAD
-            eds = self.header.get_spectra_metadata(index)
-            cutoff_chan = eds.energy_to_channel(cutoff_at_kV)
-=======
             eds = self.header.spectra_data[index]
             max_chan = eds.energy_to_channel(cutoff_at_kV)
->>>>>>> 3df2becb
         else:
             max_chan = self.header.estimate_map_channels(index=index)
         shape = (ceil(self.header.image.height / downsample),
@@ -1009,43 +924,6 @@
         vrt_file_hand = sfs_file.get_file(
             'EDSDatabase/SpectrumData' + str(index))
         if fast_unbcf:
-<<<<<<< HEAD
-            fh = dd(self.get_file)('EDSDatabase/SpectrumData' + str(index))  # noqa
-            value = dd(unbcf_fast.parse_to_numpy)(fh,                        # noqa
-                                                  downsample=downsample,
-                                                  cutoff=cutoff_chan,
-                                                  description=False,
-                                                  index=index)
-            if lazy:
-                shape, dtype = unbcf_fast.parse_to_numpy(fh.compute(),
-                                                         downsample=downsample,
-                                                         cutoff=cutoff_chan,
-                                                         description=True,
-                                                         index=index)
-                res = da.from_delayed(value, shape=shape, dtype=dtype)
-            else:
-                res = value.compute()
-            return res
-        else:
-            value = dd(self.py_parse_hypermap)(index=index,
-                                               downsample=downsample,
-                                               cutoff_at_channel=cutoff_chan,
-                                               description=False)
-            if lazy:
-                shape, dtype = self.py_parse_hypermap(
-                    index=index, downsample=downsample,
-                    cutoff_at_channel=cutoff_chan, description=True)
-                res = da.from_delayed(value, shape=shape, dtype=dtype)
-            else:
-                res = value.compute()
-            return res
-
-    def py_parse_hypermap(self, index=None, downsample=1, cutoff_at_channel=None,  # noqa
-                          description=False):
-        """Unpack the Delphi/Bruker binary spectral map and return
-        numpy array in memory efficient way using pure python implementation.
-        (Slow!)
-=======
             parse_func = unbcf_fast.parse_to_numpy
             dtype = self.header.estimate_map_depth(index=index,
                                                    downsample=downsample,
@@ -1068,153 +946,12 @@
         """hypy helper method"""
         item['metadata']['General']['original_filename'] = \
             self.filename.split('/')[-1]
->>>>>>> 3df2becb
 
 
 # dict of nibbles to struct notation for reading:
 st = {1: 'B', 2: 'B', 4: 'H', 8: 'I', 16: 'Q'}
 
 
-<<<<<<< HEAD
-        Returns:
-        ---------
-        numpy array of bruker hypermap, with (y,x,E) shape.
-        """
-        if index is None:
-            index = self.def_index
-        # dict of nibbles to struct notation for reading:
-        st = {1: 'B', 2: 'B', 4: 'H', 8: 'I', 16: 'Q'}
-        spectrum_file = self.get_file('EDSDatabase/SpectrumData' + str(index))
-        iter_data, size_chnk = spectrum_file.get_iter_and_properties()[:2]
-        if isinstance(cutoff_at_channel, int):
-            max_chan = cutoff_at_channel
-        else:
-            max_chan = self.header.estimate_map_channels(index=index)
-        depth = self.header.estimate_map_depth(index=index,
-                                               downsample=downsample,
-                                               for_numpy=True)
-        buffer1 = next(iter_data)
-        height, width = strct_unp('<ii', buffer1[:8])
-        dwn_factor = downsample
-        shape = (-(-height // dwn_factor), -(-width // dwn_factor), max_chan)
-        if description:
-            return shape, depth
-        # hyper map as very flat array:
-        vfa = np.zeros(shape[0] * shape[1] * shape[2], dtype=depth)
-        offset = 0x1A0
-        size = size_chnk
-        for line_cnt in range(height):
-            if (offset + 4) >= size:
-                size = size_chnk + size - offset
-                buffer1 = buffer1[offset:] + next(iter_data)
-                offset = 0
-            line_head = strct_unp('<i', buffer1[offset:offset + 4])[0]
-            offset += 4
-            for dummy1 in range(line_head):
-                if (offset + 22) >= size:
-                    size = size_chnk + size - offset
-                    buffer1 = buffer1[offset:] + next(iter_data)
-                    offset = 0
-                # the pixel header contains such information:
-                # x index of pixel (uint32);
-                # number of channels for whole mapping (unit16);
-                # number of channels for pixel (uint16);
-                # dummy placehollder (same value in every known bcf) (32bit);
-                # flag distinguishing packing data type (16bit):
-                #    0 - 16bit packed pulses, 1 - 12bit packed pulses,
-                #    >1 - instructively packed spectra;
-                # value which sometimes shows the size of packed data (uint16);
-                # number of pulses if pulse data are present (uint16) or
-                #      additional pulses to the instructively packed data;
-                # packed data size (32bit) (without additional pulses)
-                #       next header is after that amount of bytes;
-                x_pix, chan1, chan2, dummy1, flag, dummy_size1, n_of_pulses,\
-                    data_size2 = strct_unp('<IHHIHHHI',
-                                           buffer1[offset:offset + 22])
-                pix_idx = (x_pix // dwn_factor) + ((-(-width // dwn_factor)) *
-                                                   (line_cnt // dwn_factor))
-                offset += 22
-                if (offset + data_size2) >= size:
-                    buffer1 = buffer1[offset:] + next(iter_data)
-                    size = size_chnk + size - offset
-                    offset = 0
-                if flag == 0:
-                    data1 = buffer1[offset:offset + data_size2]
-                    arr16 = np.fromstring(data1, dtype=np.uint16)
-                    pixel = np.bincount(arr16, minlength=chan1 - 1)
-                    offset += data_size2
-                elif flag == 1:  # and (chan1 != chan2)
-                    # Unpack packed 12-bit data to 16-bit uints:
-                    data1 = buffer1[offset:offset + data_size2]
-                    switched_i2 = np.frombuffer(data1, dtype='<u2'
-                                                ).byteswap(False)
-                    data2 = np.frombuffer(switched_i2.tostring(),
-                                          dtype=np.uint8
-                                          ).repeat(2)
-                    mask = np.ones_like(data2, dtype=bool)
-                    mask[0::6] = mask[5::6] = False
-                    # Reinterpret expanded as 16-bit:
-                    # string representation of array after switch will have
-                    # always BE independently from endianess of machine
-                    exp16 = np.frombuffer(data2[mask].tostring(),
-                                          dtype='>u2', count=n_of_pulses).copy()
-                    exp16[0::2] >>= 4           # Shift every second short by 4
-                    exp16 &= np.uint16(0x0FFF)  # Mask all shorts to 12bit
-                    pixel = np.bincount(exp16, minlength=chan1 - 1)
-                    offset += data_size2
-                else:  # flag > 1
-                    # Unpack instructively packed data to pixel channels:
-                    pixel = []
-                    the_end = offset + data_size2 - 4
-                    while offset < the_end:
-                        # this would work on py3
-                        #size_p, channels = buffer1[offset:offset + 2]
-                        # this is needed on py2:
-                        size_p, channels = strct_unp('<BB',
-                                                     buffer1[offset:offset + 2])
-                        offset += 2
-                        if size_p == 0:
-                            pixel += channels * [0]
-                        else:
-                            gain = strct_unp('<' + st[size_p * 2],
-                                             buffer1[offset:offset + size_p])[0]
-                            offset += size_p
-                            if size_p == 1:
-                                # special case with nibble switching
-                                length = -(-channels // 2)  # integer roof
-                                # valid py3 code
-                                #a = list(buffer1[offset:offset + length])
-                                # this have to be used on py2:
-                                a = strct_unp('<' + 'B' * length,
-                                              buffer1[offset:offset + length])
-                                g = []
-                                for i in a:
-                                    g += (i & 0x0F) + gain, (i >> 4) + gain
-                                pixel += g[:channels]
-                            else:
-                                length = int(channels * size_p / 2)
-                                temp = strct_unp('<' + channels * st[size_p],
-                                                 buffer1[offset:offset + length])
-                                pixel += [l + gain for l in temp]
-                            offset += length
-                    if chan2 < chan1:
-                        rest = chan1 - chan2
-                        pixel += rest * [0]
-                    # additional data size:
-                    if n_of_pulses > 0:
-                        add_s = strct_unp('<I', buffer1[offset:offset + 4])[0]
-                        offset += 4
-                        if (offset + add_s) >= size:
-                            buffer1 = buffer1[offset:] + next(iter_data)
-                            size = size_chnk + size - offset
-                            offset = 0
-                        # the additional pulses:
-                        add_pulses = strct_unp('<' + 'H' * n_of_pulses,
-                                               buffer1[offset:offset + add_s])
-                        offset += add_s
-                        for i in add_pulses:
-                            pixel[i] += 1
-=======
 def py_parse_hypermap(virtual_file, shape, dtype, downsample=1):
     """Unpack the Delphi/Bruker binary spectral map and return
     numpy array in memory efficient way using pure python implementation.
@@ -1327,7 +1064,6 @@
                     offset += 2
                     if size_p == 0:
                         pixel += channels * [0]
->>>>>>> 3df2becb
                     else:
                         gain = strct_unp('<' + st[size_p * 2],
                                          buffer1[offset:offset + size_p])[0]
@@ -1424,13 +1160,8 @@
             "instead.")
         deprecation_warning(msg)
     if select_type == 'image':
-<<<<<<< HEAD
-        return bcf_imagery(obj_bcf)
+        return bcf_images(obj_bcf)
     elif select_type == 'spectrum_image':
-=======
-        return bcf_images(obj_bcf)
-    elif select_type == 'spectrum':
->>>>>>> 3df2becb
         return bcf_hyperspectra(obj_bcf, index=index,
                                 downsample=downsample,
                                 cutoff_at_kV=cutoff_at_kV,
@@ -1481,56 +1212,6 @@
     mode = obj_bcf.header.mode
     mapping = get_mapping(mode)
     for index in indexes:
-<<<<<<< HEAD
-        obj_bcf.persistent_parse_hypermap(index=index, downsample=downsample,
-                                          cutoff_at_kV=cutoff_at_kV, lazy=lazy)
-        eds_metadata = obj_bcf.header.get_spectra_metadata(index=index)
-        hyperspectra.append({'data': obj_bcf.hypermap[index].hypermap,
-                             'axes': [{'name': 'height',
-                                       'size': obj_bcf.hypermap[index].hypermap.shape[0],
-                                       'offset': 0,
-                                       'scale': obj_bcf.hypermap[index].ycalib,
-                                       'units': obj_bcf.header.units},
-                                      {'name': 'width',
-                                       'size': obj_bcf.hypermap[index].hypermap.shape[1],
-                                       'offset': 0,
-                                       'scale': obj_bcf.hypermap[index].xcalib,
-                                       'units': obj_bcf.header.units},
-                                      {'name': 'Energy',
-                                       'size': obj_bcf.hypermap[index].hypermap.shape[2],
-                                       'offset': obj_bcf.hypermap[index].calib_abs,
-                                       'scale': obj_bcf.hypermap[index].calib_lin,
-                                       'units': 'keV'}],
-                             'metadata':
-                             # where is no way to determine what kind of instrument was used:
-                             # TEM or SEM
-                             {'Acquisition_instrument': {
-                                 mode: obj_bcf.header.get_acq_instrument_dict(
-                                     detector=True,
-                                     index=index)
-                             },
-            'General': {'original_filename': obj_bcf.filename.split('/')[-1],
-                                 'title': 'EDX',
-                                 'date': obj_bcf.header.date,
-                                 'time': obj_bcf.header.time},
-            'Sample': {'name': obj_bcf.header.name,
-                                 'elements': sorted(list(obj_bcf.header.elements)),
-                                 'xray_lines': sorted(gen_elem_list(obj_bcf.header.elements))},
-            'Signal': {'signal_type': 'EDS_%s' % mode,
-                                 'record_by': 'spectrum',
-                                 'quantity': 'X-rays (Counts)'}
-        },
-            'original_metadata': {'Hardware': eds_metadata.hardware_metadata,
-                                  'Detector': eds_metadata.detector_metadata,
-                                  'Analysis': eds_metadata.esma_metadata,
-                                  'Spectrum': eds_metadata.spectrum_metadata,
-                                  'DSP Configuration': obj_bcf.header.dsp_metadata,
-                                  'Line counter': obj_bcf.header.line_counter,
-                                  'Stage': obj_bcf.header.stage_metadata,
-                                  'Microscope': obj_bcf.header.sem_metadata},
-            'mapping': mapping,
-        })
-=======
         hypermap = obj_bcf.parse_hypermap(index=index,
                                           downsample=downsample,
                                           cutoff_at_kV=cutoff_at_kV,
@@ -1554,35 +1235,34 @@
                        'scale': eds_metadata.scale,
                        'units': 'keV'}],
              'metadata':
-                     # where is no way to determine what kind of instrument was used:
-                     # TEM or SEM
-                     {'Acquisition_instrument': {
-                         mode: obj_bcf.header.get_acq_instrument_dict(
-                             detector=True,
-                             index=index)
-                     },
-        'General': {'original_filename': obj_bcf.filename.split('/')[-1],
-                         'title': 'EDX',
-                         'date': obj_bcf.header.date,
-                         'time': obj_bcf.header.time},
-        'Sample': {'name': obj_bcf.header.name,
-                         'elements': sorted(list(obj_bcf.header.elements)),
-                         'xray_lines': sorted(gen_elem_list(obj_bcf.header.elements))},
-        'Signal': {'signal_type': 'EDS_%s' % mode,
-                         'record_by': 'spectrum',
-                         'quantity': 'X-rays (Counts)'}
-    },
-        'original_metadata': {'Hardware': eds_metadata.hardware_metadata,
-                              'Detector': eds_metadata.detector_metadata,
-                              'Analysis': eds_metadata.esma_metadata,
-                              'Spectrum': eds_metadata.spectrum_metadata,
-                              'DSP Configuration': obj_bcf.header.dsp_metadata,
-                              'Line counter': obj_bcf.header.line_counter,
-                              'Stage': obj_bcf.header.stage_metadata,
-                              'Microscope': obj_bcf.header.sem_metadata},
-        'mapping': mapping,
-    })
->>>>>>> 3df2becb
+             # where is no way to determine what kind of instrument was used:
+             # TEM or SEM
+             {'Acquisition_instrument': {
+                 mode: obj_bcf.header.get_acq_instrument_dict(
+                     detector=True,
+                     index=index)
+             },
+                 'General': {'original_filename': obj_bcf.filename.split('/')[-1],
+                             'title': 'EDX',
+                             'date': obj_bcf.header.date,
+                             'time': obj_bcf.header.time},
+                 'Sample': {'name': obj_bcf.header.name,
+                            'elements': sorted(list(obj_bcf.header.elements)),
+                            'xray_lines': sorted(gen_elem_list(obj_bcf.header.elements))},
+                 'Signal': {'signal_type': 'EDS_%s' % mode,
+                            'record_by': 'spectrum',
+                            'quantity': 'X-rays (Counts)'}
+             },
+                'original_metadata': {'Hardware': eds_metadata.hardware_metadata,
+                                      'Detector': eds_metadata.detector_metadata,
+                                      'Analysis': eds_metadata.esma_metadata,
+                                      'Spectrum': eds_metadata.spectrum_metadata,
+                                      'DSP Configuration': obj_bcf.header.dsp_metadata,
+                                      'Line counter': obj_bcf.header.line_counter,
+                                      'Stage': obj_bcf.header.stage_metadata,
+                                      'Microscope': obj_bcf.header.sem_metadata},
+                'mapping': mapping,
+             })
     return hyperspectra
 
 
