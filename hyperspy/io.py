--- conflicted
+++ resolved
@@ -265,17 +265,6 @@
     return objects
 
 
-<<<<<<< HEAD
-def assign_signal_subclass(signal_dimension=-1,
-                           signal_type="",
-                           signal_origin="",):
-    """Given signal_dimension and signal_type return the matching Signal subclass.
-
-    Parameters
-    ----------
-    signal_dimension: int
-        Negative means any.
-=======
 def assign_signal_subclass(dtype,
                            record_by="",
                            signal_type=""):
@@ -285,7 +274,6 @@
     ----------
     dtype : :class:`~.numpy.dtype`
     record_by: {"spectrum", "image", ""}
->>>>>>> 3c789988
     signal_type : {"EELS", "EDS", "EDS_TEM", "", str}
 
     Returns
@@ -295,29 +283,6 @@
     """
     import hyperspy.signals
     from hyperspy.signal import BaseSignal
-<<<<<<< HEAD
-    if signal_dimension < -1 or not isinstance(signal_dimension, int):
-        raise ValueError(
-            "signal_dimension must be an integer greater or equal to -1")
-    if signal_origin and signal_origin not in ["experiment", "simulation"]:
-        raise ValueError("signal_origin must be one of: None, empty string, "
-                         "\"experiment\" or \"simulation\"")
-
-    signals = hyperspy.misc.utils.find_subclasses(hyperspy.signals, BaseSignal)
-
-    if signal_origin == "experiment":
-        signal_origin = ""
-
-    preselection = [s for s in
-                    [s for s in signals.values()
-                     if signal_dimension == s._signal_dimension]
-                    if signal_origin == s._signal_origin]
-    perfect_match = [s for s in preselection
-                     if signal_type == s._signal_type]
-    selection = perfect_match[0] if perfect_match else \
-        [s for s in preselection if s._signal_type == ""][0]
-    return selection
-=======
     # Check if parameter values are allowed:
     if np.issubdtype(dtype, complex):
         dtype = 'complex'
@@ -344,7 +309,6 @@
     else:
         # no record_by match either, hence return the general subclass for correct dtype
         return [s for s in d_matches if s._record_by == "" and s._signal_type == ""][0]
->>>>>>> 3c789988
 
 
 def dict2signal(signal_dict):
@@ -372,7 +336,6 @@
             del mp["Signal"]['record_by']
         if "Signal" in mp and "signal_type" in mp["Signal"]:
             signal_type = mp["Signal"]['signal_type']
-<<<<<<< HEAD
         if "Signal" in mp and "signal_origin" in mp["Signal"]:
             signal_origin = mp["Signal"]['signal_origin']
     # "Estimate" signal_dimension from axes. It takes precedence over record_by
@@ -384,16 +347,7 @@
 
     signal = assign_signal_subclass(signal_dimension=signal_dimension,
                                     signal_type=signal_type,
-                                    signal_origin=signal_origin)(**signal_dict)
-=======
-    if (not record_by and 'data' in signal_dict and
-            len(signal_dict['data'].shape) < 2):
-        record_by = "spectrum"
-
-    signal = assign_signal_subclass(dtype=signal_dict['data'].dtype,
-                                    record_by=record_by,
-                                    signal_type=signal_type)(**signal_dict)
->>>>>>> 3c789988
+                                    dtype=signal_dict['data'].dtype,)(**signal_dict)
     if "post_process" in signal_dict:
         for f in signal_dict['post_process']:
             signal = f(signal)
