# -*- coding: utf-8 -*-
# Copyright 2007-2016 The HyperSpy developers
#
# This file is part of  HyperSpy.
#
#  HyperSpy is free software: you can redistribute it and/or modify
# it under the terms of the GNU General Public License as published by
# the Free Software Foundation, either version 3 of the License, or
# (at your option) any later version.
#
#  HyperSpy is distributed in the hope that it will be useful,
# but WITHOUT ANY WARRANTY; without even the implied warranty of
# MERCHANTABILITY or FITNESS FOR A PARTICULAR PURPOSE.  See the
# GNU General Public License for more details.
#
# You should have received a copy of the GNU General Public License
# along with  HyperSpy.  If not, see <http://www.gnu.org/licenses/>.

import copy
import os
import tempfile
import numbers
import logging

import numpy as np
import scipy.odr as odr
from scipy.optimize import (leastsq,
                            fmin,
                            fmin_cg,
                            fmin_ncg,
                            fmin_bfgs,
                            fmin_l_bfgs_b,
                            fmin_tnc,
                            fmin_powell)

<<<<<<< HEAD

from hyperspy.external import progressbar
=======
from hyperspy import messages
import hyperspy.drawing.signal1d
from hyperspy.drawing.utils import on_figure_window_close
from hyperspy.external import progressbar
from hyperspy._signals.signal1d import Signal1D
>>>>>>> 9fe04d03
from hyperspy.defaults_parser import preferences
from hyperspy.external.mpfit.mpfit import mpfit
from hyperspy.component import Component
<<<<<<< HEAD
from hyperspy import components
from hyperspy.signal import Signal
from hyperspy.misc.export_dictionary import (export_to_dictionary,
                                             load_from_dictionary,
                                             parse_flag_string,
                                             reconstruct_object)
from hyperspy.misc.utils import (slugify, shorten_name, stash_active_state,
                                 dummy_context_manager)
from hyperspy.misc.slicing import copy_slice_from_whitelist

_logger = logging.getLogger(__name__)
=======
from hyperspy.signal import BaseSignal
from hyperspy.misc.utils import slugify, shorten_name
>>>>>>> 9fe04d03


class ModelComponents(object):

    """Container for model components.

    Useful to provide tab completion when running in IPython.

    """

    def __init__(self, model):
        self._model = model

    def __repr__(self):
        signature = "%4s | %25s | %25s | %25s"
        ans = signature % ('#',
                           'Attribute Name',
                           'Component Name',
                           'Component Type')
        ans += "\n"
        ans += signature % ('-' * 4, '-' * 25, '-' * 25, '-' * 25)
        if self._model:
            for i, c in enumerate(self._model):
                ans += "\n"
                name_string = c.name
                variable_name = slugify(name_string, valid_variable_name=True)
                component_type = c._id_name

                variable_name = shorten_name(variable_name, 25)
                name_string = shorten_name(name_string, 25)
                component_type = shorten_name(component_type, 25)

                ans += signature % (i,
                                    variable_name,
                                    name_string,
                                    component_type)
        return ans


class BaseModel(list):

    """Model and data fitting tools applicable to signals of both one and two
    dimensions.

    Models of one-dimensional signals should use the :class:`Model1D` and
    models of two-dimensional signals should use the :class:`Model2D`.

    A model is constructed as a linear combination of :mod:`components` that
    are added to the model using :meth:`append` or :meth:`extend`. There
    are many predifined components available in the in the :mod:`components`
    module. If needed, new components can be created easily using the code of
    existing components as a template.

    Once defined, the model can be fitted to the data using :meth:`fit` or
    :meth:`multifit`. Once the optimizer reaches the convergence criteria or
    the maximum number of iterations the new value of the component parameters
    are stored in the components.

    It is possible to access the components in the model by their name or by
    the index in the model. An example is given at the end of this docstring.

    Attributes
    ----------

<<<<<<< HEAD
    signal : Signal instance
=======
    signal1D : Signal1D instance
>>>>>>> 9fe04d03
        It contains the data to fit.
    chisq : A Signal of floats
        Chi-squared of the signal (or np.nan if not yet fit)
    dof : A Signal of integers
        Degrees of freedom of the signal (0 if not yet fit)
    red_chisq : Signal instance
        Reduced chi-squared.
    components : `ModelComponents` instance
        The components of the model are attributes of this class. This provides
        a convinient way to access the model components when working in IPython
        as it enables tab completion.

    Methods
    -------

    append
        Append one component to the model.
    extend
        Append multiple components to the model.
    remove
        Remove component from model.
    as_signal
        Generate a Signal1D instance (possible multidimensional)
        from the model.
    store_current_values
        Store the value of the parameters at the current position.
    fetch_stored_values
        Fetch stored values of the parameters.
    update_plot
        Force a plot update. (In most cases the plot should update
        automatically.)
    set_signal_range, remove_signal range, reset_signal_range,
    add signal_range.
        Customize the signal range to fit.
    fit, multifit
        Fit the model to the data at the current position or the
        full dataset.
    save_parameters2file, load_parameters_from_file
        Save/load the parameter values to/from a file.
    plot
        Plot the model and the data.
    enable_plot_components, disable_plot_components
        Plot each component separately. (Use after `plot`.)
    set_current_values_to
        Set the current value of all the parameters of the given component as
        the value for all the dataset.
    export_results
        Save the value of the parameters in separate files.
    plot_results
        Plot the value of all parameters at all positions.
    print_current_values
        Print the value of the parameters at the current position.
    enable_adjust_position, disable_adjust_position
        Enable/disable interactive adjustment of the position of the components
        that have a well defined position. (Use after `plot`).
    fit_component
        Fit just the given component in the given signal range, that can be
        set interactively.
    set_parameters_not_free, set_parameters_free
        Fit the `free` status of several components and parameters at once.
    set_parameters_value
        Set the value of a parameter in components in a model to a specified
        value.
    as_dictionary
        Exports the model to a dictionary that can be saved in a file.

    See also
    --------
<<<<<<< HEAD
=======
    In the following example we create a histogram from a normal distribution
    and fit it with a gaussian component. It demonstrates how to create
    a model from a :class:`~._signals.signal1D.Signal1D` instance, add
    components to it, adjust the value of the parameters of the components,
    fit the model to the data and access the components in the model.

    >>> s = hs.signals.Signal1D(
            np.random.normal(scale=2, size=10000)).get_histogram()
    >>> g = hs.model.components.Gaussian()
    >>> m = s.create_model()
    >>> m.append(g)
    >>> m.print_current_values()
    Components	Parameter	Value
    Gaussian
                sigma	1.000000
                A	1.000000
                centre	0.000000
    >>> g.centre.value = 3
    >>> m.print_current_values()
    Components	Parameter	Value
    Gaussian
                sigma	1.000000
                A	1.000000
                centre	3.000000
    >>> g.sigma.value
    1.0
    >>> m.fit()
    >>> g.sigma.value
    1.9779042300856682
    >>> m[0].sigma.value
    1.9779042300856682
    >>> m["Gaussian"].centre.value
    -0.072121936813224569
>>>>>>> 9fe04d03

    Model1D
    Model2D

    """

    def __hash__(self):
        # This is needed to simulate a hashable object so that PySide does not
        # raise an exception when using windows.connect
        return id(self)

<<<<<<< HEAD
    def store(self, name=None):
        """Stores current model in the original signal

        Parameters
        ----------
            name : {None, str}
                Stored model name. Auto-generated if left empty
        """
        if self.signal is None:
            raise ValueError("Cannot store models with no signal")
        s = self.signal
        s.models.store(self, name)

    def save(self, file_name, name=None, **kwargs):
        """Saves signal and its model to a file

        Parameters
        ----------
            file_name : str
                Name of the file
            name : {None, str}
                Stored model name. Auto-generated if left empty
            **kwargs :
                Other keyword arguments are passed onto `Signal.save()`
        """
        if self.signal is None:
            raise ValueError("Currently cannot store models with no signal")
        else:
            self.store(name)
            self.signal.save(file_name, **kwargs)

    def _load_dictionary(self, dic):
        """Load data from dictionary.

        Parameters
        ----------
        dic : dictionary
            _whitelist : dictionary
                a dictionary with keys used as references of save attributes,
                for more information, see
                :meth:`hyperspy.misc.export_dictionary.load_from_dictionary`
            components : dictionary (optional)
                Dictionary, with information about components of the model (see
                the documentation of component.as_dictionary() method)
            * any field from _whitelist.keys() *
        """

        if 'components' in dic:
            while len(self) != 0:
                self.remove(self[0])
            id_dict = {}

            for comp in dic['components']:
                init_args = {}
                for k, flags_str in comp['_whitelist'].items():
                    if not len(flags_str):
                        continue
                    if 'init' in parse_flag_string(flags_str):
                        init_args[k] = reconstruct_object(flags_str, comp[k])

                self.append(getattr(components, comp['_id_name'])(**init_args))
                id_dict.update(self[-1]._load_dictionary(comp))
            # deal with twins:
            for comp in dic['components']:
                for par in comp['parameters']:
                    for tw in par['_twins']:
                        id_dict[tw].twin = id_dict[par['self']]

        if '_whitelist' in dic:
            load_from_dictionary(self, dic)
=======
    def __init__(self, signal1D):
        self.convolved = False
        self.signal = signal1D
        self.axes_manager = self.signal.axes_manager
        self.axis = self.axes_manager.signal_axes[0]
        self.axes_manager.connect(self.fetch_stored_values)

        self.free_parameters_boundaries = None
        self.channel_switches = np.array([True] * len(self.axis.axis))
        self._low_loss = None
        self._position_widgets = []
        self._plot = None
        self._model_line = None

        self.chisq = signal1D._get_navigation_signal()
        self.chisq.change_dtype("float")
        self.chisq.data.fill(np.nan)
        self.chisq.metadata.General.title = \
            self.signal.metadata.General.title + ' chi-squared'
        self.dof = self.chisq._deepcopy_with_new_data(
            np.zeros_like(
                self.chisq.data,
                dtype='int'))
        self.dof.metadata.General.title = \
            self.signal.metadata.General.title + ' degrees of freedom'
        self._suspend_update = False
        self._adjust_position_all = None
        self._plot_components = False
        self.components = ModelComponents(self)
>>>>>>> 9fe04d03

    def __repr__(self):
        title = self.signal.metadata.General.title
        class_name = str(self.__class__).split("'")[1].split('.')[-1]

        if len(title):
<<<<<<< HEAD
            return "<%s, title: %s>" % (
                class_name, self.signal.metadata.General.title)
=======
            return "<%s, title: %s>" % (class_name, self.signal.metadata.General.title)
>>>>>>> 9fe04d03
        else:
            return "<%s>" % class_name

    def _get_component(self, thing):
        if isinstance(thing, int) or isinstance(thing, str):
            thing = self[thing]
        elif np.iterable(thing):
            thing = [self._get_component(athing) for athing in thing]
            return thing
        elif not isinstance(thing, Component):
            raise ValueError("Not a component or component id.")
        if thing in self:
            return thing
        else:
            raise ValueError("The component is not in the model.")

    def insert(self, **kwargs):
        raise NotImplementedError

<<<<<<< HEAD
=======
    @property
    def signal(self):
        return self._signal

    @signal.setter
    def signal(self, value):
        if isinstance(value, Signal1D):
            self._signal = value
        else:
            raise WrongObjectError(str(type(value)), 'Signal1D')

    @property
    def low_loss(self):
        return self._low_loss

    @low_loss.setter
    def low_loss(self, value):
        if value is not None:
            if (value.axes_manager.navigation_shape !=
                    self.signal.axes_manager.navigation_shape):
                raise ValueError('The low-loss does not have '
                                 'the same navigation dimension as the '
                                 'core-loss')
            self._low_loss = value
            self.set_convolution_axis()
            self.convolved = True
        else:
            self._low_loss = value
            self.convolution_axis = None
            self.convolved = False

    # Extend the list methods to call the _touch when the model is modified

>>>>>>> 9fe04d03
    def append(self, thing):
        """Add component to Model.

        Parameters
        ----------
        thing: `Component` instance.
        """
        if not isinstance(thing, Component):
            raise ValueError(
                "Only `Component` instances can be added to a model")
        # Check if any of the other components in the model has the same name
        if thing in self:
            raise ValueError("Component already in model")
        component_name_list = [component.name for component in self]
        if thing.name:
            name_string = thing.name
        else:
            name_string = thing._id_name

        if name_string in component_name_list:
            temp_name_string = name_string
            index = 0
            while temp_name_string in component_name_list:
                temp_name_string = name_string + "_" + str(index)
                index += 1
            name_string = temp_name_string
        thing.name = name_string

        thing._axes_manager = self.axes_manager
        thing._create_arrays()
        list.append(self, thing)
        thing.model = self
        setattr(self.components, slugify(name_string,
                                         valid_variable_name=True), thing)
        if self._plot_active is True:
            self._connect_parameters2update_plot(components=[thing])
        self.update_plot()

    def extend(self, iterable):
        for object in iterable:
            self.append(object)

    def __delitem__(self, thing):
        thing = self.__getitem__(thing)
        self.remove(thing)

    def remove(self, thing):
        """Remove component from model.

        Examples
        --------

        >>> s = hs.signals.Signal1D(np.empty(1))
        >>> m = s.create_model()
        >>> g = hs.model.components.Gaussian()
        >>> m.append(g)

        You could remove `g` like this

        >>> m.remove(g)

        Like this:

        >>> m.remove("Gaussian")

        Or like this:

        >>> m.remove(0)

        """
        thing = self._get_component(thing)
<<<<<<< HEAD
        if not np.iterable(thing):
            thing = [thing, ]
        for athing in thing:
            list.remove(self, athing)
            athing.model = None
=======
        for pw in self._position_widgets:
            if hasattr(pw, 'component') and pw.component is thing:
                pw.component._position.twin = None
                del pw.component
                pw.close()
                del pw
        if hasattr(thing, '_model_plot_line'):
            line = thing._model_plot_line
            line.close()
            del line
            idx = self.index(thing)
            self.signal._plot.signal_plot.ax_lines.remove(
                self.signal._plot.signal_plot.ax_lines[2 + idx])
        list.remove(self, thing)
        thing.model = None
        if touch is True:
            self._touch()
>>>>>>> 9fe04d03
        if self._plot_active:
            self.update_plot()

    def as_signal(self, component_list=None, out_of_range_to_nan=True,
                  show_progressbar=None):
        """Returns a recreation of the dataset using the model.
        the spectral range that is not fitted is filled with nans.

        Parameters
        ----------
        component_list : list of hyperspy components, optional
            If a list of components is given, only the components given in the
            list is used in making the returned spectrum. The components can
            be specified by name, index or themselves.
        out_of_range_to_nan : bool
            If True the spectral range that is not fitted is filled with nans.
        show_progressbar : None or bool
            If True, display a progress bar. If None the default is set in
            `preferences`.

        Returns
        -------
        spectrum : An instance of the same class as `spectrum`.

        Examples
        --------
        >>> s = hs.signals.Signal1D(np.random.random((10,100)))
        >>> m = s.create_model()
        >>> l1 = hs.model.components.Lorentzian()
        >>> l2 = hs.model.components.Lorentzian()
        >>> m.append(l1)
        >>> m.append(l2)
        >>> s1 = m.as_signal()
        >>> s2 = m.as_signal(component_list=[l1])

        """
        if show_progressbar is None:
            show_progressbar = preferences.General.show_progressbar

<<<<<<< HEAD
        with stash_active_state(self if component_list else []):
            if component_list:
                component_list = [self._get_component(x)
                                  for x in component_list]
                for component_ in self:
                    active = component_ in component_list
                    if component_.active_is_multidimensional:
                        if active:
                            continue    # Keep active_map
                        component_.active_is_multidimensional = False
                    component_.active = active
            data = np.empty(self.signal.data.shape, dtype='float')
            data.fill(np.nan)
            if out_of_range_to_nan is True:
                channel_switches_backup = copy.copy(self.channel_switches)
                self.channel_switches[:] = True
            maxval = self.axes_manager.navigation_size
            pbar = progressbar.progressbar(maxval=maxval,
                                           disabled=not show_progressbar)
            i = 0
            for index in self.axes_manager:
                self.fetch_stored_values(only_fixed=False)
                data[self.axes_manager._getitem_tuple][
                    np.where(self.channel_switches)] = self.__call__(
                    non_convolved=not self.convolved, onlyactive=True).ravel()
                i += 1
                if maxval > 0:
                    pbar.update(i)
            pbar.finish()
            if out_of_range_to_nan is True:
                self.channel_switches[:] = channel_switches_backup
            signal = self.signal.__class__(
                data,
                axes=self.signal.axes_manager._get_axes_dicts())
            signal.metadata.General.title = (
                self.signal.metadata.General.title + " from fitted model")
            signal.metadata.Signal.binned = self.signal.metadata.Signal.binned
        return signal
=======
        if component_list:
            component_list = [self._get_component(x) for x in component_list]
            active_state = []
            for component_ in self:
                if component_.active_is_multidimensional:
                    if component_ not in component_list:
                        active_state.append(_multi_off_)
                        component_._toggle_connect_active_array(False)
                        component_.active = False
                    else:
                        active_state.append(_multi_on_)
                else:
                    active_state.append(component_.active)
                    if component_ in component_list:
                        component_.active = True
                    else:
                        component_.active = False
        data = np.empty(self.signal.data.shape, dtype='float')
        data.fill(np.nan)
        if out_of_range_to_nan is True:
            channel_switches_backup = copy.copy(self.channel_switches)
            self.channel_switches[:] = True
        maxval = self.axes_manager.navigation_size
        pbar = progressbar.progressbar(maxval=maxval,
                                       disabled=not show_progressbar)
        i = 0
        for index in self.axes_manager:
            self.fetch_stored_values(only_fixed=False)
            data[self.axes_manager._getitem_tuple][
                self.channel_switches] = self.__call__(
                non_convolved=not self.convolved, onlyactive=True)
            i += 1
            if maxval > 0:
                pbar.update(i)
        pbar.finish()
        if out_of_range_to_nan is True:
            self.channel_switches[:] = channel_switches_backup
        signal1D = self.signal.__class__(
            data,
            axes=self.signal.axes_manager._get_axes_dicts())
        signal1D.metadata.General.title = (
            self.signal.metadata.General.title + " from fitted model")
        signal1D.metadata.Signal.binned = self.signal.metadata.Signal.binned

        if component_list:
            for component_ in self:
                active_s = active_state.pop(0)
                if isinstance(active_s, bool):
                    component_.active = active_s
                else:
                    if active_s == _multi_off_:
                        component_._toggle_connect_active_array(True)
        return signal1D
>>>>>>> 9fe04d03

    @property
    def _plot_active(self):
        if self._plot is not None and self._plot.is_active() is True:
            return True
        else:
            return False

    def _set_p0(self):
        self.p0 = ()
        for component in self:
            if component.active:
                for parameter in component.free_parameters:
                    self.p0 = (self.p0 + (parameter.value,)
                               if parameter._number_of_elements == 1
                               else self.p0 + parameter.value)

    def set_boundaries(self):
        """Generate the boundary list.

        Necessary before fitting with a boundary aware optimizer.

        """
        self.free_parameters_boundaries = []
        for component in self:
            if component.active:
                for param in component.free_parameters:
                    if param._number_of_elements == 1:
                        self.free_parameters_boundaries.append((
                            param._bounds))
                    else:
                        self.free_parameters_boundaries.extend((
                            param._bounds))

    def set_mpfit_parameters_info(self):
        self.mpfit_parinfo = []
        for component in self:
            if component.active:
                for param in component.free_parameters:
                    limited = [False, False]
                    limits = [0, 0]
                    if param.bmin is not None:
                        limited[0] = True
                        limits[0] = param.bmin
                    if param.bmax is not None:
                        limited[1] = True
                        limits[1] = param.bmax
                    if param._number_of_elements == 1:
                        self.mpfit_parinfo.append(
                            {'limited': limited,
                             'limits': limits})
                    else:
                        self.mpfit_parinfo.extend((
                            {'limited': limited,
                             'limits': limits},) * param._number_of_elements)

    def ensure_parameters_in_bounds(self):
        """For all active components, snaps their free parameter values to
        be within their boundaries (if bounded). Does not touch the array of
        values.
        """
        for component in self:
            if component.active:
                for param in component.free_parameters:
                    bmin = -np.inf if param.bmin is None else param.bmin
                    bmax = np.inf if param.bmax is None else param.bmax
                    if param._number_of_elements == 1:
                        if not bmin <= param.value <= bmax:
                            min_d = np.abs(param.value - bmin)
                            max_d = np.abs(param.value - bmax)
                            if min_d < max_d:
                                param.value = bmin
                            else:
                                param.value = bmax
                    else:
                        values = np.array(param.value)
                        minmask = values < bmin
                        maxmask = values > bmax
                        values[maxmask] = bmax
                        values[minmask] = bmin
                        param.value = tuple(values)

    def store_current_values(self):
        """ Store the parameters of the current coordinates into the
        parameters array.

        If the parameters array has not being defined yet it creates it filling
        it with the current parameters."""
        for component in self:
            if component.active:
                component.store_current_parameters_in_map()

    def fetch_stored_values(self, only_fixed=False):
        """Fetch the value of the parameters that has been previously stored.

        Parameters
        ----------
        only_fixed : bool
            If True, only the fixed parameters are fetched.

        See Also
        --------
        store_current_values

        """
        cm = (self.suspend_update if self._plot_active
              else dummy_context_manager)
        with cm(update_on_resume=True):
            for component in self:
                component.fetch_stored_values(only_fixed=only_fixed)

    def _fetch_values_from_p0(self, p_std=None):
        """Fetch the parameter values from the output of the optimzer `self.p0`

        Parameters
        ----------
        p_std : array
            array containing the corresponding standard deviatio
            n

        """
        comp_p_std = None
        counter = 0
        for component in self:  # Cut the parameters list
            if component.active is True:
                if p_std is not None:
                    comp_p_std = p_std[
                        counter: counter +
                        component._nfree_param]
                component.fetch_values_from_array(
                    self.p0[counter: counter + component._nfree_param],
                    comp_p_std, onlyfree=True)
                counter += component._nfree_param

    def _model2plot(self, axes_manager, out_of_range2nans=True):
        old_axes_manager = None
        if axes_manager is not self.axes_manager:
            old_axes_manager = self.axes_manager
            self.axes_manager = axes_manager
            self.fetch_stored_values()
        s = self.__call__(non_convolved=False, onlyactive=True)
        if old_axes_manager is not None:
            self.axes_manager = old_axes_manager
            self.fetch_stored_values()
        if out_of_range2nans is True:
            ns = np.empty(self.axis.axis.shape)
            ns.fill(np.nan)
            ns[np.where(self.channel_switches)] = s
            s = ns
        return s

<<<<<<< HEAD
    def _model_function(self, param):
        self.p0 = param
        self._fetch_values_from_p0()
        to_return = self.__call__(non_convolved=False, onlyactive=True)
=======
    def __call__(self, non_convolved=False, onlyactive=False):
        """Returns the corresponding model for the current coordinates

        Parameters
        ----------
        non_convolved : bool
            If True it will return the deconvolved model
        only_active : bool
            If True, only the active components will be used to build the
            model.

        cursor: 1 or 2

        Returns
        -------
        numpy array
        """

        if self.convolved is False or non_convolved is True:
            axis = self.axis.axis[self.channel_switches]
            sum_ = np.zeros(len(axis))
            if onlyactive is True:
                for component in self:  # Cut the parameters list
                    if component.active:
                        np.add(sum_, component.function(axis),
                               sum_)
            else:
                for component in self:  # Cut the parameters list
                    np.add(sum_, component.function(axis),
                           sum_)
            to_return = sum_

        else:  # convolved
            counter = 0
            sum_convolved = np.zeros(len(self.convolution_axis))
            sum_ = np.zeros(len(self.axis.axis))
            for component in self:  # Cut the parameters list
                if onlyactive:
                    if component.active:
                        if component.convolved:
                            np.add(sum_convolved,
                                   component.function(
                                       self.convolution_axis), sum_convolved)
                        else:
                            np.add(sum_,
                                   component.function(self.axis.axis), sum_)
                        counter += component._nfree_param
                else:
                    if component.convolved:
                        np.add(sum_convolved,
                               component.function(self.convolution_axis),
                               sum_convolved)
                    else:
                        np.add(sum_, component.function(self.axis.axis),
                               sum_)
                    counter += component._nfree_param
            to_return = sum_ + np.convolve(
                self.low_loss(self.axes_manager),
                sum_convolved, mode="valid")
            to_return = to_return[self.channel_switches]
        if self.signal.metadata.Signal.binned is True:
            to_return *= self.signal.axes_manager[-1].scale
        return to_return

    # TODO: the way it uses the axes
    def _set_signal_range_in_pixels(self, i1=None, i2=None):
        """Use only the selected spectral range in the fitting routine.

        Parameters
        ----------
        i1 : Int
        i2 : Int

        Notes
        -----
        To use the full energy range call the function without arguments.
        """

        self.backup_channel_switches = copy.copy(self.channel_switches)
        self.channel_switches[:] = False
        self.channel_switches[i1:i2] = True
        self.update_plot()

    @interactive_range_selector
    def set_signal_range(self, x1=None, x2=None):
        """Use only the selected spectral range defined in its own units in the
        fitting routine.

        Parameters
        ----------
        E1 : None or float
        E2 : None or float

        Notes
        -----
        To use the full energy range call the function without arguments.
        """
        i1, i2 = self.axis.value_range_to_indices(x1, x2)
        self._set_signal_range_in_pixels(i1, i2)

    def _remove_signal_range_in_pixels(self, i1=None, i2=None):
        """Removes the data in the given range from the data range that
        will be used by the fitting rountine

        Parameters
        ----------
        x1 : None or float
        x2 : None or float
        """
        self.channel_switches[i1:i2] = False
        self.update_plot()

    @interactive_range_selector
    def remove_signal_range(self, x1=None, x2=None):
        """Removes the data in the given range from the data range that
        will be used by the fitting rountine

        Parameters
        ----------
        x1 : None or float
        x2 : None or float

        """
        i1, i2 = self.axis.value_range_to_indices(x1, x2)
        self._remove_signal_range_in_pixels(i1, i2)

    def reset_signal_range(self):
        """Resets the data range"""
        self._set_signal_range_in_pixels()

    def _add_signal_range_in_pixels(self, i1=None, i2=None):
        """Adds the data in the given range from the data range that
        will be used by the fitting rountine

        Parameters
        ----------
        x1 : None or float
        x2 : None or float
        """
        self.channel_switches[i1:i2] = True
        self.update_plot()

    @interactive_range_selector
    def add_signal_range(self, x1=None, x2=None):
        """Adds the data in the given range from the data range that
        will be used by the fitting rountine

        Parameters
        ----------
        x1 : None or float
        x2 : None or float

        """
        i1, i2 = self.axis.value_range_to_indices(x1, x2)
        self._add_signal_range_in_pixels(i1, i2)

    def reset_the_signal_range(self):
        self.channel_switches[:] = True
        self.update_plot()

    def _model_function(self, param):

        if self.convolved is True:
            counter = 0
            sum_convolved = np.zeros(len(self.convolution_axis))
            sum = np.zeros(len(self.axis.axis))
            for component in self:  # Cut the parameters list
                if component.active:
                    if component.convolved is True:
                        np.add(sum_convolved, component.__tempcall__(param[
                            counter:counter + component._nfree_param],
                            self.convolution_axis), sum_convolved)
                    else:
                        np.add(
                            sum,
                            component.__tempcall__(
                                param[
                                    counter:counter +
                                    component._nfree_param],
                                self.axis.axis),
                            sum)
                    counter += component._nfree_param

            to_return = (sum + np.convolve(self.low_loss(self.axes_manager),
                                           sum_convolved, mode="valid"))[
                self.channel_switches]

        else:
            axis = self.axis.axis[self.channel_switches]
            counter = 0
            first = True
            for component in self:  # Cut the parameters list
                if component.active:
                    if first is True:
                        sum = component.__tempcall__(
                            param[
                                counter:counter +
                                component._nfree_param],
                            axis)
                        first = False
                    else:
                        sum += component.__tempcall__(
                            param[
                                counter:counter +
                                component._nfree_param],
                            axis)
                    counter += component._nfree_param
            to_return = sum

        if self.signal.metadata.Signal.binned is True:
            to_return *= self.signal.axes_manager[-1].scale
        return to_return

    # noinspection PyAssignmentToLoopOrWithParameter
    def _jacobian(self, param, y, weights=None):
        if self.convolved is True:
            counter = 0
            grad = np.zeros(len(self.axis.axis))
            for component in self:  # Cut the parameters list
                if component.active:
                    component.fetch_values_from_array(
                        param[
                            counter:counter +
                            component._nfree_param],
                        onlyfree=True)
                    if component.convolved:
                        for parameter in component.free_parameters:
                            par_grad = np.convolve(
                                parameter.grad(self.convolution_axis),
                                self.low_loss(self.axes_manager),
                                mode="valid")
                            if parameter._twins:
                                for par in parameter._twins:
                                    np.add(par_grad, np.convolve(
                                        par.grad(
                                            self.convolution_axis),
                                        self.low_loss(self.axes_manager),
                                        mode="valid"), par_grad)
                            grad = np.vstack((grad, par_grad))
                        counter += component._nfree_param
                    else:
                        for parameter in component.free_parameters:
                            par_grad = parameter.grad(self.axis.axis)
                            if parameter._twins:
                                for par in parameter._twins:
                                    np.add(par_grad, par.grad(
                                        self.axis.axis), par_grad)
                            grad = np.vstack((grad, par_grad))
                        counter += component._nfree_param
            if weights is None:
                to_return = grad[1:, self.channel_switches]
            else:
                to_return = grad[1:, self.channel_switches] * weights
        else:
            axis = self.axis.axis[self.channel_switches]
            counter = 0
            grad = axis
            for component in self:  # Cut the parameters list
                if component.active:
                    component.fetch_values_from_array(
                        param[
                            counter:counter +
                            component._nfree_param],
                        onlyfree=True)
                    for parameter in component.free_parameters:
                        par_grad = parameter.grad(axis)
                        if parameter._twins:
                            for par in parameter._twins:
                                np.add(par_grad, par.grad(
                                    axis), par_grad)
                        grad = np.vstack((grad, par_grad))
                    counter += component._nfree_param
            if weights is None:
                to_return = grad[1:, :]
            else:
                to_return = grad[1:, :] * weights
        if self.signal.metadata.Signal.binned is True:
            to_return *= self.signal.axes_manager[-1].scale
>>>>>>> 9fe04d03
        return to_return

    def _errfunc2(self, param, y, weights=None):
        if weights is None:
            weights = 1.
        return ((weights * self._errfunc(param, y)) ** 2).sum()

    def _errfunc4mpfit(self, p, fjac=None, x=None, y=None, weights=None):
        if fjac is None:
            errfunc = self._model_function(p) - y
            if weights is not None:
                errfunc *= weights
            status = 0
            return [status, errfunc]
        else:
            return [0, self._jacobian(p, y).T]

    def _calculate_chisq(self):
        if self.signal.metadata.has_item('Signal.Noise_properties.variance'):

            variance = self.signal.metadata.Signal.Noise_properties.variance
<<<<<<< HEAD
            if isinstance(variance, Signal):
                variance = variance.data.__getitem__(
                    self.axes_manager._getitem_tuple)[np.where(
                                                      self.channel_switches)]
        else:
            variance = 1.0
        d = self(onlyactive=True).ravel() - self.signal()[np.where(
            self.channel_switches)]
        d *= d / (1. * variance)  # d = difference^2 / variance.
        self.chisq.data[self.signal.axes_manager.indices[::-1]] = d.sum()
=======
            if isinstance(variance, BaseSignal):
                variance = variance.data.__getitem__(
                    self.signal.axes_manager._getitem_tuple
                )[self.channel_switches]
        else:
            variance = 1.0
        d = self(onlyactive=True) - self.signal()[self.channel_switches]
        d *= d / (1. * variance)  # d = difference^2 / variance.
        self.chisq.data[self.signal.axes_manager.indices[::-1]] = sum(d)
>>>>>>> 9fe04d03

    def _set_current_degrees_of_freedom(self):
        self.dof.data[self.signal.axes_manager.indices[::-1]] = len(self.p0)

    @property
    def red_chisq(self):
        """Reduced chi-squared. Calculated from self.chisq and self.dof
        """
<<<<<<< HEAD
        tmp = self.chisq / (- self.dof + self.channel_switches.sum() - 1)
=======
        tmp = self.chisq / (- self.dof + sum(self.channel_switches) - 1)
>>>>>>> 9fe04d03
        tmp.metadata.General.title = self.signal.metadata.General.title + \
            ' reduced chi-squared'
        return tmp

    def fit(self, fitter=None, method='ls', grad=False,
            bounded=False, ext_bounding=False, update_plot=False,
            **kwargs):
        """Fits the model to the experimental data.

        The chi-squared, reduced chi-squared and the degrees of freedom are
        computed automatically when fitting. They are stored as signals, in the
        `chisq`, `red_chisq`  and `dof`. Note that,
        unless ``metadata.Signal.Noise_properties.variance`` contains an
        accurate estimation of the variance of the data, the chi-squared and
        reduced chi-squared cannot be computed correctly. This is also true for
        homocedastic noise.

        Parameters
        ----------
        fitter : {None, "leastsq", "odr", "mpfit", "fmin"}
            The optimizer to perform the fitting. If None the fitter
            defined in `preferences.Model.default_fitter` is used.
            "leastsq" performs least squares using the Levenberg–Marquardt
            algorithm.
            "mpfit"  performs least squares using the Levenberg–Marquardt
            algorithm and, unlike "leastsq", support bounded optimization.
            "fmin" performs curve fitting using a downhill simplex algorithm.
            It is less robust than the Levenberg-Marquardt based optimizers,
            but, at present, it is the only one that support maximum likelihood
            optimization for poissonian noise.
            "odr" performs the optimization using the orthogonal distance
            regression algorithm. It does not support bounds.
            "leastsq", "odr" and "mpfit" can estimate the standard deviation of
            the estimated value of the parameters if the
            "metada.Signal.Noise_properties.variance" attribute is defined.
            Note that if it is not defined the standard deviation is estimated
            using variance equal 1, what, if the noise is heterocedatic, will
            result in a biased estimation of the parameter values and errors.i
            If `variance` is a `Signal` instance of the
            same `navigation_dimension` as the spectrum, and `method` is "ls"
            weighted least squares is performed.
        method : {'ls', 'ml'}
            Choose 'ls' (default) for least squares and 'ml' for poissonian
            maximum-likelihood estimation.  The latter is only available when
            `fitter` is "fmin".
        grad : bool
            If True, the analytical gradient is used if defined to
            speed up the optimization.
        bounded : bool
            If True performs bounded optimization if the fitter
            supports it. Currently only "mpfit" support it.
        update_plot : bool
            If True, the plot is updated during the optimization
            process. It slows down the optimization but it permits
            to visualize the optimization progress.
        ext_bounding : bool
            If True, enforce bounding by keeping the value of the
            parameters constant out of the defined bounding area.

        **kwargs : key word arguments
            Any extra key word argument will be passed to the chosen
            fitter. For more information read the docstring of the optimizer
            of your choice in `scipy.optimize`.

        See Also
        --------
        multifit

        """

        if fitter is None:
            fitter = preferences.Model.default_fitter
        switch_aap = (update_plot != self._plot_active)
        if switch_aap is True and update_plot is False:
            cm = self.suspend_update
        else:
            cm = dummy_context_manager

        if bounded is True:
            if fitter not in ("mpfit", "tnc", "l_bfgs_b"):
                raise NotImplementedError("Bounded optimization is only"
                                            "available for the mpfit "
                                            "optimizer.")
            else:
                # this has to be done before setting the p0, so moved things
                # around
                self.ensure_parameters_in_bounds()

<<<<<<< HEAD
        with cm(update_on_resume=True):
            self.p_std = None
            self._set_p0()
            if ext_bounding:
                self._enable_ext_bounding()
            if grad is False:
                approx_grad = True
                jacobian = None
                odr_jacobian = None
                grad_ml = None
                grad_ls = None
            else:
                approx_grad = False
                jacobian = self._jacobian
                odr_jacobian = self._jacobian4odr
                grad_ml = self._gradient_ml
                grad_ls = self._gradient_ls

=======
        self.p_std = None
        self._set_p0()
        if ext_bounding:
            self._enable_ext_bounding()
        if grad is False:
            approx_grad = True
            jacobian = None
            odr_jacobian = None
            grad_ml = None
            grad_ls = None
        else:
            approx_grad = False
            jacobian = self._jacobian
            odr_jacobian = self._jacobian4odr
            grad_ml = self._gradient_ml
            grad_ls = self._gradient_ls

        if method == 'ml':
            weights = None
            if fitter != "fmin":
                raise NotImplementedError("Maximum likelihood estimation "
                                          'is only implemented for the "fmin" '
                                          'optimizer')
        elif method == "ls":
            if ("Signal.Noise_properties.variance" not in
                    self.signal.metadata):
                variance = 1
            else:
                variance = self.signal.metadata.Signal.\
                    Noise_properties.variance
                if isinstance(variance, BaseSignal):
                    if (variance.axes_manager.navigation_shape ==
                            self.signal.axes_manager.navigation_shape):
                        variance = variance.data.__getitem__(
                            self.axes_manager._getitem_tuple)[
                            self.channel_switches]
                    else:
                        raise AttributeError(
                            "The `navigation_shape` of the variance signals "
                            "is not equal to the variance shape of the "
                            "spectrum")
                elif not isinstance(variance, numbers.Number):
                    raise AttributeError(
                        "Variance must be a number or a `Signal` instance but "
                        "currently it is a %s" % type(variance))

            weights = 1. / np.sqrt(variance)
        else:
            raise ValueError(
                'method must be "ls" or "ml" but %s given' %
                method)
        args = (self.signal()[self.channel_switches],
                weights)

        # Least squares "dedicated" fitters
        if fitter == "leastsq":
            output = \
                leastsq(self._errfunc, self.p0[:], Dfun=jacobian,
                        col_deriv=1, args=args, full_output=True, **kwargs)

            self.p0, pcov = output[0:2]

            if (self.axis.size > len(self.p0)) and pcov is not None:
                pcov *= ((self._errfunc(self.p0, *args) ** 2).sum() /
                         (len(args[0]) - len(self.p0)))
                self.p_std = np.sqrt(np.diag(pcov))
            self.fit_output = output

        elif fitter == "odr":
            modelo = odr.Model(fcn=self._function4odr,
                               fjacb=odr_jacobian)
            mydata = odr.RealData(
                self.axis.axis[self.channel_switches],
                self.signal()[self.channel_switches],
                sx=None,
                sy=(1 / weights if weights is not None else None))
            myodr = odr.ODR(mydata, modelo, beta0=self.p0[:])
            myoutput = myodr.run()
            result = myoutput.beta
            self.p_std = myoutput.sd_beta
            self.p0 = result
            self.fit_output = myoutput

        elif fitter == 'mpfit':
            autoderivative = 1
            if grad is True:
                autoderivative = 0
            if bounded is True:
                self.set_mpfit_parameters_info()
            elif bounded is False:
                self.mpfit_parinfo = None
            m = mpfit(self._errfunc4mpfit, self.p0[:],
                      parinfo=self.mpfit_parinfo, functkw={
                          'y': self.signal()[self.channel_switches],
                          'weights': weights}, autoderivative=autoderivative,
                      quiet=1)
            self.p0 = m.params
            if (self.axis.size > len(self.p0)) and m.perror is not None:
                self.p_std = m.perror * np.sqrt(
                    (self._errfunc(self.p0, *args) ** 2).sum() /
                    (len(args[0]) - len(self.p0)))
            self.fit_output = m
        else:
            # General optimizers (incluiding constrained ones(tnc,l_bfgs_b)
            # Least squares or maximum likelihood
>>>>>>> 9fe04d03
            if method == 'ml':
                weights = None
                if fitter != "fmin":
                    raise NotImplementedError(
                        "Maximum likelihood estimation  is only implemented "
                        'for the "fmin" optimizer')
            elif method == "ls":
                metadata = self.signal.metadata
                if "Signal.Noise_properties.variance" not in metadata:
                    variance = 1
                else:
                    variance = metadata.Signal.Noise_properties.variance
                    if isinstance(variance, Signal):
                        if (variance.axes_manager.navigation_shape ==
                                self.signal.axes_manager.navigation_shape):
                            variance = variance.data.__getitem__(
                                self.axes_manager._getitem_tuple)[
                                np.where(self.channel_switches)]
                        else:
                            raise AttributeError(
                                "The `navigation_shape` of the variance "
                                "signals is not equal to the variance shape "
                                "of the signal")
                    elif not isinstance(variance, numbers.Number):
                        raise AttributeError(
                            "Variance must be a number or a `Signal` instance "
                            "but currently it is a %s" % type(variance))

                weights = 1. / np.sqrt(variance)
            else:
                raise ValueError(
                    'method must be "ls" or "ml" but %s given' %
                    method)
            args = (self.signal()[np.where(self.channel_switches)],
                    weights)

            # Least squares "dedicated" fitters
            if fitter == "leastsq":
                output = \
                    leastsq(self._errfunc, self.p0[:], Dfun=jacobian,
                            col_deriv=1, args=args, full_output=True, **kwargs)

                self.p0, pcov = output[0:2]
                signal_len = sum([axis.size
                                  for axis in self.axes_manager.signal_axes])
                if (signal_len > len(self.p0)) and pcov is not None:
                    pcov *= ((self._errfunc(self.p0, *args) ** 2).sum() /
                             (len(args[0]) - len(self.p0)))
                    self.p_std = np.sqrt(np.diag(pcov))
                self.fit_output = output

            elif fitter == "odr":
                modelo = odr.Model(fcn=self._function4odr,
                                   fjacb=odr_jacobian)
                mydata = odr.RealData(
                    self.axis.axis[np.where(self.channel_switches)],
                    self.signal()[np.where(self.channel_switches)],
                    sx=None,
                    sy=(1 / weights if weights is not None else None))
                myodr = odr.ODR(mydata, modelo, beta0=self.p0[:])
                myoutput = myodr.run()
                result = myoutput.beta
                self.p_std = myoutput.sd_beta
                self.p0 = result
                self.fit_output = myoutput

            elif fitter == 'mpfit':
                autoderivative = 1
                if grad is True:
                    autoderivative = 0
                if bounded is True:
                    self.set_mpfit_parameters_info()
                elif bounded is False:
                    self.mpfit_parinfo = None
                m = mpfit(self._errfunc4mpfit, self.p0[:],
                          parinfo=self.mpfit_parinfo, functkw={
                              'y': self.signal()[self.channel_switches],
                              'weights': weights},
                          autoderivative=autoderivative,
                          quiet=1)
                self.p0 = m.params
                if (self.axis.size > len(self.p0)) and m.perror is not None:
                    self.p_std = m.perror * np.sqrt(
                        (self._errfunc(self.p0, *args) ** 2).sum() /
                        (len(args[0]) - len(self.p0)))
                self.fit_output = m
            else:
                # General optimizers (incluiding constrained ones(tnc,l_bfgs_b)
                # Least squares or maximum likelihood
                if method == 'ml':
                    tominimize = self._poisson_likelihood_function
                    fprime = grad_ml
                elif method in ['ls', "wls"]:
                    tominimize = self._errfunc2
                    fprime = grad_ls

                # OPTIMIZERS

                # Simple (don't use gradient)
                if fitter == "fmin":
                    self.p0 = fmin(
                        tominimize, self.p0, args=args, **kwargs)
                elif fitter == "powell":
                    self.p0 = fmin_powell(tominimize, self.p0, args=args,
                                          **kwargs)

                # Make use of the gradient
                elif fitter == "cg":
                    self.p0 = fmin_cg(tominimize, self.p0, fprime=fprime,
                                      args=args, **kwargs)
                elif fitter == "ncg":
                    self.p0 = fmin_ncg(tominimize, self.p0, fprime=fprime,
                                       args=args, **kwargs)
                elif fitter == "bfgs":
                    self.p0 = fmin_bfgs(
                        tominimize, self.p0, fprime=fprime,
                        args=args, **kwargs)

                # Constrainded optimizers

                # Use gradient
                elif fitter == "tnc":
                    if bounded is True:
                        self.set_boundaries()
                    elif bounded is False:
                        self.free_parameters_boundaries = None
                    self.p0 = fmin_tnc(
                        tominimize,
                        self.p0,
                        fprime=fprime,
                        args=args,
                        bounds=self.free_parameters_boundaries,
                        approx_grad=approx_grad,
                        **kwargs)[0]
                elif fitter == "l_bfgs_b":
                    if bounded is True:
                        self.set_boundaries()
                    elif bounded is False:
                        self.free_parameters_boundaries = None
                    self.p0 = fmin_l_bfgs_b(
                        tominimize, self.p0, fprime=fprime, args=args,
                        bounds=self.free_parameters_boundaries,
                        approx_grad=approx_grad, **kwargs)[0]
                else:
                    raise ValueError("""
                    The %s optimizer is not available.

                    Available optimizers:
                    Unconstrained:
                    --------------
                    Only least Squares: leastsq and odr
                    General: fmin, powell, cg, ncg, bfgs

                    Cosntrained:
                    ------------
                    tnc and l_bfgs_b
                    """ % fitter)
            if np.iterable(self.p0) == 0:
                self.p0 = (self.p0,)
            self._fetch_values_from_p0(p_std=self.p_std)
            self.store_current_values()
            self._calculate_chisq()
            self._set_current_degrees_of_freedom()
            if ext_bounding is True:
                self._disable_ext_bounding()

    def multifit(self, mask=None, fetch_only_fixed=False,
                 autosave=False, autosave_every=10, show_progressbar=None,
                 interactive_plot=False, **kwargs):
        """Fit the data to the model at all the positions of the
        navigation dimensions.

        Parameters
        ----------

        mask : {None, numpy.array}
            To mask (do not fit) at certain position pass a numpy.array
            of type bool where True indicates that the data will not be
            fitted at the given position.
        fetch_only_fixed : bool
            If True, only the fixed parameters values will be updated
            when changing the positon.
        autosave : bool
            If True, the result of the fit will be saved automatically
            with a frequency defined by autosave_every.
        autosave_every : int
            Save the result of fitting every given number of spectra.

        show_progressbar : None or bool
            If True, display a progress bar. If None the default is set in
            `preferences`.
        interactive_plot : bool
            If True, update the plot for every position as they are processed.
            Note that this slows down the fitting by a lot, but it allows for
            interactive monitoring of the fitting (if in interactive mode).

        **kwargs : key word arguments
            Any extra key word argument will be passed to
            the fit method. See the fit method documentation for
            a list of valid arguments.

        See Also
        --------
        fit

        """
        if show_progressbar is None:
            show_progressbar = preferences.General.show_progressbar

        if autosave is not False:
            fd, autosave_fn = tempfile.mkstemp(
                prefix='hyperspy_autosave-',
                dir='.', suffix='.npz')
            os.close(fd)
            autosave_fn = autosave_fn[:-4]
            _logger.info(
                "Autosaving each %s pixels to %s.npz" % (autosave_every,
                                                         autosave_fn))
            _logger.info(
                "When multifit finishes its job the file will be deleted")
        if mask is not None and (
            mask.shape != tuple(
                self.axes_manager._navigation_shape_in_array)):
            raise ValueError(
                "The mask must be a numpy array of boolen type with "
                " shape: %s" +
                str(self.axes_manager._navigation_shape_in_array))
        masked_elements = 0 if mask is None else mask.sum()
        maxval = self.axes_manager.navigation_size - masked_elements
        if maxval > 0:
            pbar = progressbar.progressbar(maxval=maxval,
                                           disabled=not show_progressbar)
        if 'bounded' in kwargs and kwargs['bounded'] is True:
            if kwargs['fitter'] not in ("tnc", "l_bfgs_b", "mpfit"):
                _logger.info(
                    "The chosen fitter does not suppport bounding."
                    "If you require bounding please select one of the "
                    "following fitters instead: mpfit, tnc, l_bfgs_b")
                kwargs['bounded'] = False
        i = 0
        with self.axes_manager.events.indices_changed.suppress_callback(
                self.fetch_stored_values):
            if interactive_plot:
                outer = dummy_context_manager
                inner = self.suspend_update
            else:
                outer = self.suspend_update
                inner = dummy_context_manager
            with outer(update_on_resume=True):
                for index in self.axes_manager:
                    with inner(update_on_resume=True):
                        if mask is None or not mask[index[::-1]]:
                            self.fetch_stored_values(
                                only_fixed=fetch_only_fixed)
                            self.fit(**kwargs)
                            i += 1
                            if maxval > 0:
                                pbar.update(i)
                        if autosave is True and i % autosave_every == 0:
                            self.save_parameters2file(autosave_fn)
                if maxval > 0:
                    pbar.finish()
        if autosave is True:
            _logger.info(
                'Deleting the temporary file %s pixels' % (
                    autosave_fn + 'npz'))
            os.remove(autosave_fn + '.npz')

    def save_parameters2file(self, filename):
        """Save the parameters array in binary format.

        The data is saved to a single file in numpy's uncompressed ``.npz``
        format.

        Parameters
        ----------
        filename : str

        See Also
        --------
        load_parameters_from_file, export_results

        Notes
        -----
        This method can be used to save the current state of the model in a way
        that can be loaded back to recreate the it using `load_parameters_from
        file`. Actually, as of HyperSpy 0.8 this is the only way to do so.
        However, this is known to be brittle. For example see
        https://github.com/hyperspy/hyperspy/issues/341.

        """
        kwds = {}
        i = 0
        for component in self:
            cname = component.name.lower().replace(' ', '_')
            for param in component.parameters:
                pname = param.name.lower().replace(' ', '_')
                kwds['%s_%s.%s' % (i, cname, pname)] = param.map
            i += 1
        np.savez(filename, **kwds)

    def load_parameters_from_file(self, filename):
        """Loads the parameters array from  a binary file written with the
        'save_parameters2file' function.

        Parameters
        ---------
        filename : str

        See Also
        --------
        save_parameters2file, export_results

        Notes
        -----
        In combination with `save_parameters2file`, this method can be used to
        recreate a model stored in a file. Actually, before HyperSpy 0.8 this
        is the only way to do so.  However, this is known to be brittle. For
        example see https://github.com/hyperspy/hyperspy/issues/341.

        """
        f = np.load(filename)
        i = 0
        for component in self:  # Cut the parameters list
            cname = component.name.lower().replace(' ', '_')
            for param in component.parameters:
                pname = param.name.lower().replace(' ', '_')
                param.map = f['%s_%s.%s' % (i, cname, pname)]
            i += 1

        self.fetch_stored_values()

    def assign_current_values_to_all(self, components_list=None, mask=None):
        """Set parameter values for all positions to the current ones.

        Parameters
        ----------
        component_list : list of components, optional
            If a list of components is given, the operation will be performed
            only in the value of the parameters of the given components.
            The components can be specified by name, index or themselves.
        mask : boolean numpy array or None, optional
            The operation won't be performed where mask is True.

        """
        if components_list is None:
            components_list = []
            for comp in self:
                if comp.active:
                    components_list.append(comp)
        else:
            components_list = [self._get_component(x) for x in components_list]

        for comp in components_list:
            for parameter in comp.parameters:
                parameter.assign_current_value_to_all(mask=mask)

    def _enable_ext_bounding(self, components=None):
        """
        """
        if components is None:
            components = self
        for component in components:
            for parameter in component.parameters:
                parameter.ext_bounded = True

    def _disable_ext_bounding(self, components=None):
        """
        """
        if components is None:
            components = self
        for component in components:
            for parameter in component.parameters:
                parameter.ext_bounded = False

    def export_results(self, folder=None, format=None, save_std=False,
                       only_free=True, only_active=True):
        """Export the results of the parameters of the model to the desired
        folder.

        Parameters
        ----------
        folder : str or None
            The path to the folder where the file will be saved. If `None` the
            current folder is used by default.
        format : str
            The format to which the data will be exported. It must be the
            extension of any format supported by HyperSpy. If None, the default
            format for exporting as defined in the `Preferences` will be used.
        save_std : bool
            If True, also the standard deviation will be saved.
        only_free : bool
            If True, only the value of the parameters that are free will be
            exported.
        only_active : bool
            If True, only the value of the active parameters will be exported.

        Notes
        -----
        The name of the files will be determined by each the Component and
        each Parameter name attributes. Therefore, it is possible to customise
        the file names modify the name attributes.

        """
        for component in self:
            if only_active is False or component.active:
                component.export(folder=folder, format=format,
                                 save_std=save_std, only_free=only_free)

    def plot_results(self, only_free=True, only_active=True):
        """Plot the value of the parameters of the model

        Parameters
        ----------

        only_free : bool
            If True, only the value of the parameters that are free will be
            plotted.
        only_active : bool
            If True, only the value of the active parameters will be plotted.

        Notes
        -----
        The name of the files will be determined by each the Component and
        each Parameter name attributes. Therefore, it is possible to customise
        the file names modify the name attributes.

        """
        for component in self:
            if only_active is False or component.active:
                component.plot(only_free=only_free)

    def print_current_values(self, only_free=True):
        """Print the value of each parameter of the model.

        Parameters
        ----------
        only_free : bool
            If True, only the value of the parameters that are free will
             be printed.

        """
        print("Components\tParameter\tValue")
        for component in self:
            if component.active:
                if component.name:
                    print(component.name)
                else:
                    print(component._id_name)
                parameters = component.free_parameters if only_free \
                    else component.parameters
                for parameter in parameters:
                    if not hasattr(parameter.value, '__iter__'):
                        print("\t\t%s\t%g" % (
                            parameter.name, parameter.value))

    def set_parameters_not_free(self, component_list=None,
                                parameter_name_list=None):
        """
        Sets the parameters in a component in a model to not free.

        Parameters
        ----------
        component_list : None, or list of hyperspy components, optional
            If None, will apply the function to all components in the model.
            If list of components, will apply the functions to the components
            in the list.  The components can be specified by name, index or
            themselves.
        parameter_name_list : None or list of strings, optional
            If None, will set all the parameters to not free.
            If list of strings, will set all the parameters with the same name
            as the strings in parameter_name_list to not free.

        Examples
        --------
        >>> v1 = hs.model.components.Voigt()
        >>> m.append(v1)
        >>> m.set_parameters_not_free()

        >>> m.set_parameters_not_free(component_list=[v1],
                                      parameter_name_list=['area','centre'])

        See also
        --------
        set_parameters_free
        hyperspy.component.Component.set_parameters_free
        hyperspy.component.Component.set_parameters_not_free
        """

        if not component_list:
            component_list = []
            for _component in self:
                component_list.append(_component)
        else:
            component_list = [self._get_component(x) for x in component_list]

        for _component in component_list:
            _component.set_parameters_not_free(parameter_name_list)

    def set_parameters_free(self, component_list=None,
                            parameter_name_list=None):
        """
        Sets the parameters in a component in a model to free.

        Parameters
        ----------
        component_list : None, or list of hyperspy components, optional
            If None, will apply the function to all components in the model.
            If list of components, will apply the functions to the components
            in the list. The components can be specified by name, index or
            themselves.

        parameter_name_list : None or list of strings, optional
            If None, will set all the parameters to not free.
            If list of strings, will set all the parameters with the same name
            as the strings in parameter_name_list to not free.

        Examples
        --------
        >>> v1 = hs.model.components.Voigt()
        >>> m.append(v1)
        >>> m.set_parameters_free()
        >>> m.set_parameters_free(component_list=[v1],
                                  parameter_name_list=['area','centre'])

        See also
        --------
        set_parameters_not_free
        hyperspy.component.Component.set_parameters_free
        hyperspy.component.Component.set_parameters_not_free
        """

        if not component_list:
            component_list = []
            for _component in self:
                component_list.append(_component)
        else:
            component_list = [self._get_component(x) for x in component_list]

        for _component in component_list:
            _component.set_parameters_free(parameter_name_list)

    def set_parameters_value(
            self,
            parameter_name,
            value,
            component_list=None,
            only_current=False):
        """
        Sets the value of a parameter in components in a model to a specified
        value

        Parameters
        ----------
        parameter_name : string
            Name of the parameter whos value will be changed
        value : number
            The new value of the parameter
        component_list : list of hyperspy components, optional
            A list of components whos parameters will changed. The components
            can be specified by name, index or themselves.

        only_current : bool, default False
            If True, will only change the parameter value at the current
            position in the model.
            If False, will change the parameter value for all the positions.

        Examples
        --------
        >>> v1 = hs.model.components.Voigt()
        >>> v2 = hs.model.components.Voigt()
        >>> m.extend([v1,v2])
        >>> m.set_parameters_value('area', 5)
        >>> m.set_parameters_value('area', 5, component_list=[v1])
        >>> m.set_parameters_value('area', 5, component_list=[v1],
                                   only_current=True)

        """

        if not component_list:
            component_list = []
            for _component in self:
                component_list.append(_component)
        else:
            component_list = [self._get_component(x) for x in component_list]

        for _component in component_list:
            for _parameter in _component.parameters:
                if _parameter.name == parameter_name:
                    if only_current:
                        _parameter.value = value
                        _parameter.store_current_value_in_array()
                    else:
                        _parameter.value = value
                        _parameter.assign_current_value_to_all()

    def as_dictionary(self, fullcopy=True):
        """Returns a dictionary of the model, including all components, degrees
        of freedom (dof) and chi-squared (chisq) with values.

        Parameters
        ----------
        fullcopy : Bool (optional, True)
            Copies of objects are stored, not references. If any found,
            functions will be pickled and signals converted to dictionaries

        Returns
        -------
        dictionary : a complete dictionary of the model, which includes at
        least the following fields:
            components : list
                a list of dictionaries of components, one per
            _whitelist : dictionary
                a dictionary with keys used as references for saved attributes,
                for more information, see
                :meth:`hyperspy.misc.export_dictionary.export_to_dictionary`
            * any field from _whitelist.keys() *
        Examples
        --------
        >>> s = signals.Spectrum(np.random.random((10,100)))
        >>> m = s.create_model()
        >>> l1 = components.Lorentzian()
        >>> l2 = components.Lorentzian()
        >>> m.append(l1)
        >>> m.append(l2)
        >>> d = m.as_dictionary()
        >>> m2 = s.create_model(dictionary=d)

        """
        dic = {'components': [c.as_dictionary(fullcopy) for c in self]}

        export_to_dictionary(self, self._whitelist, dic, fullcopy)

        def remove_empty_numpy_strings(dic):
            for k, v in dic.items():
                if isinstance(v, dict):
                    remove_empty_numpy_strings(v)
                elif isinstance(v, list):
                    for vv in v:
                        if isinstance(vv, dict):
                            remove_empty_numpy_strings(vv)
                        elif isinstance(vv, np.string_) and len(vv) == 0:
                            vv = ''
                elif isinstance(v, np.string_) and len(v) == 0:
                    del dic[k]
                    dic[k] = ''
        remove_empty_numpy_strings(dic)

        return dic

    def set_component_active_value(
            self, value, component_list=None, only_current=False):
        """
        Sets the component 'active' parameter to a specified value

        Parameters
        ----------
        value : bool
            The new value of the 'active' parameter
        component_list : list of hyperspy components, optional
            A list of components whos parameters will changed. The components
            can be specified by name, index or themselves.

        only_current : bool, default False
            If True, will only change the parameter value at the current
            position in the model.
            If False, will change the parameter value for all the positions.

        Examples
        --------
        >>> v1 = hs.model.components.Voigt()
        >>> v2 = hs.model.components.Voigt()
        >>> m.extend([v1,v2])
        >>> m.set_component_active_value(False)
        >>> m.set_component_active_value(True, component_list=[v1])
        >>> m.set_component_active_value(False, component_list=[v1],
                                         only_current=True)

        """

        if not component_list:
            component_list = []
            for _component in self:
                component_list.append(_component)
        else:
            component_list = [self._get_component(x) for x in component_list]

        for _component in component_list:
            _component.active = value
            if _component.active_is_multidimensional:
                if only_current:
                    _component._active_array[
                        self.axes_manager.indices[::-1]] = value
                else:
                    _component._active_array.fill(value)

    def __getitem__(self, value):
        """x.__getitem__(y) <==> x[y]"""
        if isinstance(value, str):
            component_list = []
            for component in self:
                if component.name:
                    if component.name == value:
                        component_list.append(component)
                elif component._id_name == value:
                    component_list.append(component)
            if component_list:
                if len(component_list) == 1:
                    return component_list[0]
                else:
                    raise ValueError(
                        "There are several components with "
                        "the name \"" + str(value) + "\"")
            else:
                raise ValueError(
                    "Component name \"" + str(value) +
                    "\" not found in model")
        else:
            return list.__getitem__(self, value)


class ModelSpecialSlicers(object):

    def __init__(self, model, isNavigation):
        self.isNavigation = isNavigation
        self.model = model

    def __getitem__(self, slices):
        array_slices = self.model.signal._get_array_slices(
            slices,
            self.isNavigation)
        _signal = self.model.signal._slicer(slices, self.isNavigation)
        if _signal.metadata.Signal.signal_type == 'EELS':
            _model = _signal.create_model(
                auto_background=False,
                auto_add_edges=False)
        else:
            _model = _signal.create_model()

        dims = (self.model.axes_manager.navigation_dimension,
                self.model.axes_manager.signal_dimension)
        if self.isNavigation:
            _model.channel_switches[:] = self.model.channel_switches
        else:
            _model.channel_switches[:] = \
                np.atleast_1d(
                    self.model.channel_switches[
                        tuple(array_slices[-dims[1]:])])

        twin_dict = {}
        for comp in self.model:
            init_args = {}
            for k, v in comp._whitelist.items():
                if v is None:
                    continue
                flags_str, value = v
                if 'init' in parse_flag_string(flags_str):
                    init_args[k] = value
            _model.append(getattr(components, comp._id_name)(**init_args))
        copy_slice_from_whitelist(self.model,
                                  _model,
                                  dims,
                                  (slices, array_slices),
                                  self.isNavigation,
                                  )
        for co, cn in zip(self.model, _model):
            copy_slice_from_whitelist(co,
                                      cn,
                                      dims,
                                      (slices, array_slices),
                                      self.isNavigation)
            for po, pn in zip(co.parameters, cn.parameters):
                copy_slice_from_whitelist(po,
                                          pn,
                                          dims,
                                          (slices, array_slices),
                                          self.isNavigation)
                twin_dict[id(po)] = ([id(i) for i in list(po._twins)], pn)

        for k in twin_dict.keys():
            for tw_id in twin_dict[k][0]:
                twin_dict[tw_id][1].twin = twin_dict[k][1]

        _model.chisq.data = _model.chisq.data.copy()
        _model.dof.data = _model.dof.data.copy()
        _model.fetch_stored_values()  # to update and have correct values
        if not self.isNavigation:
            for _ in _model.axes_manager:
                _model._calculate_chisq()

        return _model

# vim: textwidth=80<|MERGE_RESOLUTION|>--- conflicted
+++ resolved
@@ -33,22 +33,12 @@
                             fmin_tnc,
                             fmin_powell)
 
-<<<<<<< HEAD
-
 from hyperspy.external import progressbar
-=======
-from hyperspy import messages
-import hyperspy.drawing.signal1d
-from hyperspy.drawing.utils import on_figure_window_close
-from hyperspy.external import progressbar
-from hyperspy._signals.signal1d import Signal1D
->>>>>>> 9fe04d03
 from hyperspy.defaults_parser import preferences
 from hyperspy.external.mpfit.mpfit import mpfit
 from hyperspy.component import Component
-<<<<<<< HEAD
 from hyperspy import components
-from hyperspy.signal import Signal
+from hyperspy.signal import BaseSignal
 from hyperspy.misc.export_dictionary import (export_to_dictionary,
                                              load_from_dictionary,
                                              parse_flag_string,
@@ -58,10 +48,6 @@
 from hyperspy.misc.slicing import copy_slice_from_whitelist
 
 _logger = logging.getLogger(__name__)
-=======
-from hyperspy.signal import BaseSignal
-from hyperspy.misc.utils import slugify, shorten_name
->>>>>>> 9fe04d03
 
 
 class ModelComponents(object):
@@ -126,11 +112,7 @@
     Attributes
     ----------
 
-<<<<<<< HEAD
     signal : Signal instance
-=======
-    signal1D : Signal1D instance
->>>>>>> 9fe04d03
         It contains the data to fit.
     chisq : A Signal of floats
         Chi-squared of the signal (or np.nan if not yet fit)
@@ -153,7 +135,7 @@
     remove
         Remove component from model.
     as_signal
-        Generate a Signal1D instance (possible multidimensional)
+        Generate a BaseSignal instance (possible multidimensional)
         from the model.
     store_current_values
         Store the value of the parameters at the current position.
@@ -199,42 +181,6 @@
 
     See also
     --------
-<<<<<<< HEAD
-=======
-    In the following example we create a histogram from a normal distribution
-    and fit it with a gaussian component. It demonstrates how to create
-    a model from a :class:`~._signals.signal1D.Signal1D` instance, add
-    components to it, adjust the value of the parameters of the components,
-    fit the model to the data and access the components in the model.
-
-    >>> s = hs.signals.Signal1D(
-            np.random.normal(scale=2, size=10000)).get_histogram()
-    >>> g = hs.model.components.Gaussian()
-    >>> m = s.create_model()
-    >>> m.append(g)
-    >>> m.print_current_values()
-    Components	Parameter	Value
-    Gaussian
-                sigma	1.000000
-                A	1.000000
-                centre	0.000000
-    >>> g.centre.value = 3
-    >>> m.print_current_values()
-    Components	Parameter	Value
-    Gaussian
-                sigma	1.000000
-                A	1.000000
-                centre	3.000000
-    >>> g.sigma.value
-    1.0
-    >>> m.fit()
-    >>> g.sigma.value
-    1.9779042300856682
-    >>> m[0].sigma.value
-    1.9779042300856682
-    >>> m["Gaussian"].centre.value
-    -0.072121936813224569
->>>>>>> 9fe04d03
 
     Model1D
     Model2D
@@ -246,7 +192,6 @@
         # raise an exception when using windows.connect
         return id(self)
 
-<<<<<<< HEAD
     def store(self, name=None):
         """Stores current model in the original signal
 
@@ -317,49 +262,14 @@
 
         if '_whitelist' in dic:
             load_from_dictionary(self, dic)
-=======
-    def __init__(self, signal1D):
-        self.convolved = False
-        self.signal = signal1D
-        self.axes_manager = self.signal.axes_manager
-        self.axis = self.axes_manager.signal_axes[0]
-        self.axes_manager.connect(self.fetch_stored_values)
-
-        self.free_parameters_boundaries = None
-        self.channel_switches = np.array([True] * len(self.axis.axis))
-        self._low_loss = None
-        self._position_widgets = []
-        self._plot = None
-        self._model_line = None
-
-        self.chisq = signal1D._get_navigation_signal()
-        self.chisq.change_dtype("float")
-        self.chisq.data.fill(np.nan)
-        self.chisq.metadata.General.title = \
-            self.signal.metadata.General.title + ' chi-squared'
-        self.dof = self.chisq._deepcopy_with_new_data(
-            np.zeros_like(
-                self.chisq.data,
-                dtype='int'))
-        self.dof.metadata.General.title = \
-            self.signal.metadata.General.title + ' degrees of freedom'
-        self._suspend_update = False
-        self._adjust_position_all = None
-        self._plot_components = False
-        self.components = ModelComponents(self)
->>>>>>> 9fe04d03
 
     def __repr__(self):
         title = self.signal.metadata.General.title
         class_name = str(self.__class__).split("'")[1].split('.')[-1]
 
         if len(title):
-<<<<<<< HEAD
             return "<%s, title: %s>" % (
                 class_name, self.signal.metadata.General.title)
-=======
-            return "<%s, title: %s>" % (class_name, self.signal.metadata.General.title)
->>>>>>> 9fe04d03
         else:
             return "<%s>" % class_name
 
@@ -379,42 +289,6 @@
     def insert(self, **kwargs):
         raise NotImplementedError
 
-<<<<<<< HEAD
-=======
-    @property
-    def signal(self):
-        return self._signal
-
-    @signal.setter
-    def signal(self, value):
-        if isinstance(value, Signal1D):
-            self._signal = value
-        else:
-            raise WrongObjectError(str(type(value)), 'Signal1D')
-
-    @property
-    def low_loss(self):
-        return self._low_loss
-
-    @low_loss.setter
-    def low_loss(self, value):
-        if value is not None:
-            if (value.axes_manager.navigation_shape !=
-                    self.signal.axes_manager.navigation_shape):
-                raise ValueError('The low-loss does not have '
-                                 'the same navigation dimension as the '
-                                 'core-loss')
-            self._low_loss = value
-            self.set_convolution_axis()
-            self.convolved = True
-        else:
-            self._low_loss = value
-            self.convolution_axis = None
-            self.convolved = False
-
-    # Extend the list methods to call the _touch when the model is modified
-
->>>>>>> 9fe04d03
     def append(self, thing):
         """Add component to Model.
 
@@ -486,31 +360,11 @@
 
         """
         thing = self._get_component(thing)
-<<<<<<< HEAD
         if not np.iterable(thing):
             thing = [thing, ]
         for athing in thing:
             list.remove(self, athing)
             athing.model = None
-=======
-        for pw in self._position_widgets:
-            if hasattr(pw, 'component') and pw.component is thing:
-                pw.component._position.twin = None
-                del pw.component
-                pw.close()
-                del pw
-        if hasattr(thing, '_model_plot_line'):
-            line = thing._model_plot_line
-            line.close()
-            del line
-            idx = self.index(thing)
-            self.signal._plot.signal_plot.ax_lines.remove(
-                self.signal._plot.signal_plot.ax_lines[2 + idx])
-        list.remove(self, thing)
-        thing.model = None
-        if touch is True:
-            self._touch()
->>>>>>> 9fe04d03
         if self._plot_active:
             self.update_plot()
 
@@ -550,7 +404,6 @@
         if show_progressbar is None:
             show_progressbar = preferences.General.show_progressbar
 
-<<<<<<< HEAD
         with stash_active_state(self if component_list else []):
             if component_list:
                 component_list = [self._get_component(x)
@@ -589,61 +442,6 @@
                 self.signal.metadata.General.title + " from fitted model")
             signal.metadata.Signal.binned = self.signal.metadata.Signal.binned
         return signal
-=======
-        if component_list:
-            component_list = [self._get_component(x) for x in component_list]
-            active_state = []
-            for component_ in self:
-                if component_.active_is_multidimensional:
-                    if component_ not in component_list:
-                        active_state.append(_multi_off_)
-                        component_._toggle_connect_active_array(False)
-                        component_.active = False
-                    else:
-                        active_state.append(_multi_on_)
-                else:
-                    active_state.append(component_.active)
-                    if component_ in component_list:
-                        component_.active = True
-                    else:
-                        component_.active = False
-        data = np.empty(self.signal.data.shape, dtype='float')
-        data.fill(np.nan)
-        if out_of_range_to_nan is True:
-            channel_switches_backup = copy.copy(self.channel_switches)
-            self.channel_switches[:] = True
-        maxval = self.axes_manager.navigation_size
-        pbar = progressbar.progressbar(maxval=maxval,
-                                       disabled=not show_progressbar)
-        i = 0
-        for index in self.axes_manager:
-            self.fetch_stored_values(only_fixed=False)
-            data[self.axes_manager._getitem_tuple][
-                self.channel_switches] = self.__call__(
-                non_convolved=not self.convolved, onlyactive=True)
-            i += 1
-            if maxval > 0:
-                pbar.update(i)
-        pbar.finish()
-        if out_of_range_to_nan is True:
-            self.channel_switches[:] = channel_switches_backup
-        signal1D = self.signal.__class__(
-            data,
-            axes=self.signal.axes_manager._get_axes_dicts())
-        signal1D.metadata.General.title = (
-            self.signal.metadata.General.title + " from fitted model")
-        signal1D.metadata.Signal.binned = self.signal.metadata.Signal.binned
-
-        if component_list:
-            for component_ in self:
-                active_s = active_state.pop(0)
-                if isinstance(active_s, bool):
-                    component_.active = active_s
-                else:
-                    if active_s == _multi_off_:
-                        component_._toggle_connect_active_array(True)
-        return signal1D
->>>>>>> 9fe04d03
 
     @property
     def _plot_active(self):
@@ -795,291 +593,10 @@
             s = ns
         return s
 
-<<<<<<< HEAD
     def _model_function(self, param):
         self.p0 = param
         self._fetch_values_from_p0()
         to_return = self.__call__(non_convolved=False, onlyactive=True)
-=======
-    def __call__(self, non_convolved=False, onlyactive=False):
-        """Returns the corresponding model for the current coordinates
-
-        Parameters
-        ----------
-        non_convolved : bool
-            If True it will return the deconvolved model
-        only_active : bool
-            If True, only the active components will be used to build the
-            model.
-
-        cursor: 1 or 2
-
-        Returns
-        -------
-        numpy array
-        """
-
-        if self.convolved is False or non_convolved is True:
-            axis = self.axis.axis[self.channel_switches]
-            sum_ = np.zeros(len(axis))
-            if onlyactive is True:
-                for component in self:  # Cut the parameters list
-                    if component.active:
-                        np.add(sum_, component.function(axis),
-                               sum_)
-            else:
-                for component in self:  # Cut the parameters list
-                    np.add(sum_, component.function(axis),
-                           sum_)
-            to_return = sum_
-
-        else:  # convolved
-            counter = 0
-            sum_convolved = np.zeros(len(self.convolution_axis))
-            sum_ = np.zeros(len(self.axis.axis))
-            for component in self:  # Cut the parameters list
-                if onlyactive:
-                    if component.active:
-                        if component.convolved:
-                            np.add(sum_convolved,
-                                   component.function(
-                                       self.convolution_axis), sum_convolved)
-                        else:
-                            np.add(sum_,
-                                   component.function(self.axis.axis), sum_)
-                        counter += component._nfree_param
-                else:
-                    if component.convolved:
-                        np.add(sum_convolved,
-                               component.function(self.convolution_axis),
-                               sum_convolved)
-                    else:
-                        np.add(sum_, component.function(self.axis.axis),
-                               sum_)
-                    counter += component._nfree_param
-            to_return = sum_ + np.convolve(
-                self.low_loss(self.axes_manager),
-                sum_convolved, mode="valid")
-            to_return = to_return[self.channel_switches]
-        if self.signal.metadata.Signal.binned is True:
-            to_return *= self.signal.axes_manager[-1].scale
-        return to_return
-
-    # TODO: the way it uses the axes
-    def _set_signal_range_in_pixels(self, i1=None, i2=None):
-        """Use only the selected spectral range in the fitting routine.
-
-        Parameters
-        ----------
-        i1 : Int
-        i2 : Int
-
-        Notes
-        -----
-        To use the full energy range call the function without arguments.
-        """
-
-        self.backup_channel_switches = copy.copy(self.channel_switches)
-        self.channel_switches[:] = False
-        self.channel_switches[i1:i2] = True
-        self.update_plot()
-
-    @interactive_range_selector
-    def set_signal_range(self, x1=None, x2=None):
-        """Use only the selected spectral range defined in its own units in the
-        fitting routine.
-
-        Parameters
-        ----------
-        E1 : None or float
-        E2 : None or float
-
-        Notes
-        -----
-        To use the full energy range call the function without arguments.
-        """
-        i1, i2 = self.axis.value_range_to_indices(x1, x2)
-        self._set_signal_range_in_pixels(i1, i2)
-
-    def _remove_signal_range_in_pixels(self, i1=None, i2=None):
-        """Removes the data in the given range from the data range that
-        will be used by the fitting rountine
-
-        Parameters
-        ----------
-        x1 : None or float
-        x2 : None or float
-        """
-        self.channel_switches[i1:i2] = False
-        self.update_plot()
-
-    @interactive_range_selector
-    def remove_signal_range(self, x1=None, x2=None):
-        """Removes the data in the given range from the data range that
-        will be used by the fitting rountine
-
-        Parameters
-        ----------
-        x1 : None or float
-        x2 : None or float
-
-        """
-        i1, i2 = self.axis.value_range_to_indices(x1, x2)
-        self._remove_signal_range_in_pixels(i1, i2)
-
-    def reset_signal_range(self):
-        """Resets the data range"""
-        self._set_signal_range_in_pixels()
-
-    def _add_signal_range_in_pixels(self, i1=None, i2=None):
-        """Adds the data in the given range from the data range that
-        will be used by the fitting rountine
-
-        Parameters
-        ----------
-        x1 : None or float
-        x2 : None or float
-        """
-        self.channel_switches[i1:i2] = True
-        self.update_plot()
-
-    @interactive_range_selector
-    def add_signal_range(self, x1=None, x2=None):
-        """Adds the data in the given range from the data range that
-        will be used by the fitting rountine
-
-        Parameters
-        ----------
-        x1 : None or float
-        x2 : None or float
-
-        """
-        i1, i2 = self.axis.value_range_to_indices(x1, x2)
-        self._add_signal_range_in_pixels(i1, i2)
-
-    def reset_the_signal_range(self):
-        self.channel_switches[:] = True
-        self.update_plot()
-
-    def _model_function(self, param):
-
-        if self.convolved is True:
-            counter = 0
-            sum_convolved = np.zeros(len(self.convolution_axis))
-            sum = np.zeros(len(self.axis.axis))
-            for component in self:  # Cut the parameters list
-                if component.active:
-                    if component.convolved is True:
-                        np.add(sum_convolved, component.__tempcall__(param[
-                            counter:counter + component._nfree_param],
-                            self.convolution_axis), sum_convolved)
-                    else:
-                        np.add(
-                            sum,
-                            component.__tempcall__(
-                                param[
-                                    counter:counter +
-                                    component._nfree_param],
-                                self.axis.axis),
-                            sum)
-                    counter += component._nfree_param
-
-            to_return = (sum + np.convolve(self.low_loss(self.axes_manager),
-                                           sum_convolved, mode="valid"))[
-                self.channel_switches]
-
-        else:
-            axis = self.axis.axis[self.channel_switches]
-            counter = 0
-            first = True
-            for component in self:  # Cut the parameters list
-                if component.active:
-                    if first is True:
-                        sum = component.__tempcall__(
-                            param[
-                                counter:counter +
-                                component._nfree_param],
-                            axis)
-                        first = False
-                    else:
-                        sum += component.__tempcall__(
-                            param[
-                                counter:counter +
-                                component._nfree_param],
-                            axis)
-                    counter += component._nfree_param
-            to_return = sum
-
-        if self.signal.metadata.Signal.binned is True:
-            to_return *= self.signal.axes_manager[-1].scale
-        return to_return
-
-    # noinspection PyAssignmentToLoopOrWithParameter
-    def _jacobian(self, param, y, weights=None):
-        if self.convolved is True:
-            counter = 0
-            grad = np.zeros(len(self.axis.axis))
-            for component in self:  # Cut the parameters list
-                if component.active:
-                    component.fetch_values_from_array(
-                        param[
-                            counter:counter +
-                            component._nfree_param],
-                        onlyfree=True)
-                    if component.convolved:
-                        for parameter in component.free_parameters:
-                            par_grad = np.convolve(
-                                parameter.grad(self.convolution_axis),
-                                self.low_loss(self.axes_manager),
-                                mode="valid")
-                            if parameter._twins:
-                                for par in parameter._twins:
-                                    np.add(par_grad, np.convolve(
-                                        par.grad(
-                                            self.convolution_axis),
-                                        self.low_loss(self.axes_manager),
-                                        mode="valid"), par_grad)
-                            grad = np.vstack((grad, par_grad))
-                        counter += component._nfree_param
-                    else:
-                        for parameter in component.free_parameters:
-                            par_grad = parameter.grad(self.axis.axis)
-                            if parameter._twins:
-                                for par in parameter._twins:
-                                    np.add(par_grad, par.grad(
-                                        self.axis.axis), par_grad)
-                            grad = np.vstack((grad, par_grad))
-                        counter += component._nfree_param
-            if weights is None:
-                to_return = grad[1:, self.channel_switches]
-            else:
-                to_return = grad[1:, self.channel_switches] * weights
-        else:
-            axis = self.axis.axis[self.channel_switches]
-            counter = 0
-            grad = axis
-            for component in self:  # Cut the parameters list
-                if component.active:
-                    component.fetch_values_from_array(
-                        param[
-                            counter:counter +
-                            component._nfree_param],
-                        onlyfree=True)
-                    for parameter in component.free_parameters:
-                        par_grad = parameter.grad(axis)
-                        if parameter._twins:
-                            for par in parameter._twins:
-                                np.add(par_grad, par.grad(
-                                    axis), par_grad)
-                        grad = np.vstack((grad, par_grad))
-                    counter += component._nfree_param
-            if weights is None:
-                to_return = grad[1:, :]
-            else:
-                to_return = grad[1:, :] * weights
-        if self.signal.metadata.Signal.binned is True:
-            to_return *= self.signal.axes_manager[-1].scale
->>>>>>> 9fe04d03
         return to_return
 
     def _errfunc2(self, param, y, weights=None):
@@ -1101,8 +618,7 @@
         if self.signal.metadata.has_item('Signal.Noise_properties.variance'):
 
             variance = self.signal.metadata.Signal.Noise_properties.variance
-<<<<<<< HEAD
-            if isinstance(variance, Signal):
+            if isinstance(variance, BaseSignal):
                 variance = variance.data.__getitem__(
                     self.axes_manager._getitem_tuple)[np.where(
                                                       self.channel_switches)]
@@ -1112,17 +628,6 @@
             self.channel_switches)]
         d *= d / (1. * variance)  # d = difference^2 / variance.
         self.chisq.data[self.signal.axes_manager.indices[::-1]] = d.sum()
-=======
-            if isinstance(variance, BaseSignal):
-                variance = variance.data.__getitem__(
-                    self.signal.axes_manager._getitem_tuple
-                )[self.channel_switches]
-        else:
-            variance = 1.0
-        d = self(onlyactive=True) - self.signal()[self.channel_switches]
-        d *= d / (1. * variance)  # d = difference^2 / variance.
-        self.chisq.data[self.signal.axes_manager.indices[::-1]] = sum(d)
->>>>>>> 9fe04d03
 
     def _set_current_degrees_of_freedom(self):
         self.dof.data[self.signal.axes_manager.indices[::-1]] = len(self.p0)
@@ -1131,11 +636,7 @@
     def red_chisq(self):
         """Reduced chi-squared. Calculated from self.chisq and self.dof
         """
-<<<<<<< HEAD
         tmp = self.chisq / (- self.dof + self.channel_switches.sum() - 1)
-=======
-        tmp = self.chisq / (- self.dof + sum(self.channel_switches) - 1)
->>>>>>> 9fe04d03
         tmp.metadata.General.title = self.signal.metadata.General.title + \
             ' reduced chi-squared'
         return tmp
@@ -1224,7 +725,6 @@
                 # around
                 self.ensure_parameters_in_bounds()
 
-<<<<<<< HEAD
         with cm(update_on_resume=True):
             self.p_std = None
             self._set_p0()
@@ -1243,113 +743,6 @@
                 grad_ml = self._gradient_ml
                 grad_ls = self._gradient_ls
 
-=======
-        self.p_std = None
-        self._set_p0()
-        if ext_bounding:
-            self._enable_ext_bounding()
-        if grad is False:
-            approx_grad = True
-            jacobian = None
-            odr_jacobian = None
-            grad_ml = None
-            grad_ls = None
-        else:
-            approx_grad = False
-            jacobian = self._jacobian
-            odr_jacobian = self._jacobian4odr
-            grad_ml = self._gradient_ml
-            grad_ls = self._gradient_ls
-
-        if method == 'ml':
-            weights = None
-            if fitter != "fmin":
-                raise NotImplementedError("Maximum likelihood estimation "
-                                          'is only implemented for the "fmin" '
-                                          'optimizer')
-        elif method == "ls":
-            if ("Signal.Noise_properties.variance" not in
-                    self.signal.metadata):
-                variance = 1
-            else:
-                variance = self.signal.metadata.Signal.\
-                    Noise_properties.variance
-                if isinstance(variance, BaseSignal):
-                    if (variance.axes_manager.navigation_shape ==
-                            self.signal.axes_manager.navigation_shape):
-                        variance = variance.data.__getitem__(
-                            self.axes_manager._getitem_tuple)[
-                            self.channel_switches]
-                    else:
-                        raise AttributeError(
-                            "The `navigation_shape` of the variance signals "
-                            "is not equal to the variance shape of the "
-                            "spectrum")
-                elif not isinstance(variance, numbers.Number):
-                    raise AttributeError(
-                        "Variance must be a number or a `Signal` instance but "
-                        "currently it is a %s" % type(variance))
-
-            weights = 1. / np.sqrt(variance)
-        else:
-            raise ValueError(
-                'method must be "ls" or "ml" but %s given' %
-                method)
-        args = (self.signal()[self.channel_switches],
-                weights)
-
-        # Least squares "dedicated" fitters
-        if fitter == "leastsq":
-            output = \
-                leastsq(self._errfunc, self.p0[:], Dfun=jacobian,
-                        col_deriv=1, args=args, full_output=True, **kwargs)
-
-            self.p0, pcov = output[0:2]
-
-            if (self.axis.size > len(self.p0)) and pcov is not None:
-                pcov *= ((self._errfunc(self.p0, *args) ** 2).sum() /
-                         (len(args[0]) - len(self.p0)))
-                self.p_std = np.sqrt(np.diag(pcov))
-            self.fit_output = output
-
-        elif fitter == "odr":
-            modelo = odr.Model(fcn=self._function4odr,
-                               fjacb=odr_jacobian)
-            mydata = odr.RealData(
-                self.axis.axis[self.channel_switches],
-                self.signal()[self.channel_switches],
-                sx=None,
-                sy=(1 / weights if weights is not None else None))
-            myodr = odr.ODR(mydata, modelo, beta0=self.p0[:])
-            myoutput = myodr.run()
-            result = myoutput.beta
-            self.p_std = myoutput.sd_beta
-            self.p0 = result
-            self.fit_output = myoutput
-
-        elif fitter == 'mpfit':
-            autoderivative = 1
-            if grad is True:
-                autoderivative = 0
-            if bounded is True:
-                self.set_mpfit_parameters_info()
-            elif bounded is False:
-                self.mpfit_parinfo = None
-            m = mpfit(self._errfunc4mpfit, self.p0[:],
-                      parinfo=self.mpfit_parinfo, functkw={
-                          'y': self.signal()[self.channel_switches],
-                          'weights': weights}, autoderivative=autoderivative,
-                      quiet=1)
-            self.p0 = m.params
-            if (self.axis.size > len(self.p0)) and m.perror is not None:
-                self.p_std = m.perror * np.sqrt(
-                    (self._errfunc(self.p0, *args) ** 2).sum() /
-                    (len(args[0]) - len(self.p0)))
-            self.fit_output = m
-        else:
-            # General optimizers (incluiding constrained ones(tnc,l_bfgs_b)
-            # Least squares or maximum likelihood
->>>>>>> 9fe04d03
             if method == 'ml':
                 weights = None
                 if fitter != "fmin":
@@ -2068,78 +1461,4 @@
                     "Component name \"" + str(value) +
                     "\" not found in model")
         else:
-            return list.__getitem__(self, value)
-
-
-class ModelSpecialSlicers(object):
-
-    def __init__(self, model, isNavigation):
-        self.isNavigation = isNavigation
-        self.model = model
-
-    def __getitem__(self, slices):
-        array_slices = self.model.signal._get_array_slices(
-            slices,
-            self.isNavigation)
-        _signal = self.model.signal._slicer(slices, self.isNavigation)
-        if _signal.metadata.Signal.signal_type == 'EELS':
-            _model = _signal.create_model(
-                auto_background=False,
-                auto_add_edges=False)
-        else:
-            _model = _signal.create_model()
-
-        dims = (self.model.axes_manager.navigation_dimension,
-                self.model.axes_manager.signal_dimension)
-        if self.isNavigation:
-            _model.channel_switches[:] = self.model.channel_switches
-        else:
-            _model.channel_switches[:] = \
-                np.atleast_1d(
-                    self.model.channel_switches[
-                        tuple(array_slices[-dims[1]:])])
-
-        twin_dict = {}
-        for comp in self.model:
-            init_args = {}
-            for k, v in comp._whitelist.items():
-                if v is None:
-                    continue
-                flags_str, value = v
-                if 'init' in parse_flag_string(flags_str):
-                    init_args[k] = value
-            _model.append(getattr(components, comp._id_name)(**init_args))
-        copy_slice_from_whitelist(self.model,
-                                  _model,
-                                  dims,
-                                  (slices, array_slices),
-                                  self.isNavigation,
-                                  )
-        for co, cn in zip(self.model, _model):
-            copy_slice_from_whitelist(co,
-                                      cn,
-                                      dims,
-                                      (slices, array_slices),
-                                      self.isNavigation)
-            for po, pn in zip(co.parameters, cn.parameters):
-                copy_slice_from_whitelist(po,
-                                          pn,
-                                          dims,
-                                          (slices, array_slices),
-                                          self.isNavigation)
-                twin_dict[id(po)] = ([id(i) for i in list(po._twins)], pn)
-
-        for k in twin_dict.keys():
-            for tw_id in twin_dict[k][0]:
-                twin_dict[tw_id][1].twin = twin_dict[k][1]
-
-        _model.chisq.data = _model.chisq.data.copy()
-        _model.dof.data = _model.dof.data.copy()
-        _model.fetch_stored_values()  # to update and have correct values
-        if not self.isNavigation:
-            for _ in _model.axes_manager:
-                _model._calculate_chisq()
-
-        return _model
-
-# vim: textwidth=80+            return list.__getitem__(self, value)