--- conflicted
+++ resolved
@@ -597,41 +597,6 @@
         np.testing.assert_almost_equal(p.a2.value, 3)
         np.testing.assert_almost_equal(p.a3.value, 3)
 
-<<<<<<< HEAD
-class TestModel2D:
-
-    def setup_method(self, method):
-        g = hs.model.components2D.Gaussian2D(
-            centre_x=-5.,
-            centre_y=-5.,
-            sigma_x=1.,
-            sigma_y=2.)
-        x = np.arange(-10, 0, 0.1)
-        y = np.arange(-10, 0, 0.1)
-        X, Y = np.meshgrid(x, y)
-        im = hs.signals.Signal2D(g.function(X, Y))
-        im.axes_manager[0].scale = 0.1
-        im.axes_manager[0].offset = -10
-        im.axes_manager[1].scale = 0.1
-        im.axes_manager[1].offset = -10
-        self.im = im
-
-    def test_fitting(self):
-        im = self.im
-        m = im.create_model()
-        gt = hs.model.components2D.Gaussian2D(centre_x=-4.5,
-                                              centre_y=-4.5,
-                                              sigma_x=0.5,
-                                              sigma_y=1.5)
-        m.append(gt)
-        m.fit()
-        np.testing.assert_allclose(gt.centre_x.value, -5.)
-        np.testing.assert_allclose(gt.centre_y.value, -5.)
-        np.testing.assert_allclose(gt.sigma_x.value, 1.)
-        np.testing.assert_allclose(gt.sigma_y.value, 2.)
-
-=======
->>>>>>> 0fa16970
 
 class TestModelPrintCurrentValues:
     def setup_method(self, method):
@@ -655,406 +620,6 @@
         self.m.print_current_values(component_list=list(self.m))
 
 
-<<<<<<< HEAD
-@lazifyTestClass
-class TestModelFitBinned:
-
-    def setup_method(self, method):
-        np.random.seed(1)
-        s = hs.signals.Signal1D(
-            np.random.normal(
-                scale=2,
-                size=10000)).get_histogram()
-        s.metadata.Signal.binned = True
-        g = hs.model.components1D.Gaussian()
-        m = s.create_model()
-        m.append(g)
-        g.sigma.value = 1
-        g.centre.value = 0.5
-        g.A.value = 1e3
-        self.m = m
-
-    def test_fit_neldermead_leastsq(self):
-        self.m.fit(fitter="Nelder-Mead", method="ls")
-        np.testing.assert_allclose(self.m[0].A.value, 9976.14519369)
-        np.testing.assert_allclose(self.m[0].centre.value, -0.110610743285)
-        np.testing.assert_allclose(self.m[0].sigma.value, 1.98380705455)
-
-    def test_fit_neldermead_ml(self):
-        self.m.fit(fitter="Nelder-Mead", method="ml")
-        np.testing.assert_allclose(self.m[0].A.value, 10001.39613936,
-                                   atol=1E-3)
-        np.testing.assert_allclose(self.m[0].centre.value, -0.104151206314,
-                                   atol=1E-6)
-        np.testing.assert_allclose(self.m[0].sigma.value, 2.00053642434)
-
-    def test_fit_leastsq(self):
-        self.m.fit(fitter="leastsq")
-        np.testing.assert_allclose(self.m[0].A.value, 9976.14526082, RTOL)
-        np.testing.assert_allclose(
-            self.m[0].centre.value, -0.110610727064, RTOL)
-        np.testing.assert_allclose(self.m[0].sigma.value, 1.98380707571, RTOL)
-
-    def test_fit_mpfit(self):
-        self.m.fit(fitter="mpfit")
-        np.testing.assert_allclose(self.m[0].A.value, 9976.14526286)
-        np.testing.assert_allclose(self.m[0].centre.value, -0.110610718444,
-                                   atol=1E-6)
-        np.testing.assert_allclose(self.m[0].sigma.value, 1.98380707614,
-                                   atol=1E-6)
-
-    def test_fit_odr(self):
-        self.m.fit(fitter="odr")
-        np.testing.assert_allclose(self.m[0].A.value, 9976.14531979)
-        np.testing.assert_allclose(self.m[0].centre.value, -0.110610724054,
-                                   atol=1e-7)
-        np.testing.assert_allclose(self.m[0].sigma.value, 1.98380709939)
-
-    def test_fit_leastsq_grad(self):
-        self.m.fit(fitter="leastsq", grad=True)
-        np.testing.assert_allclose(self.m[0].A.value, 9976.14526084)
-        np.testing.assert_allclose(self.m[0].centre.value, -0.11061073306)
-        np.testing.assert_allclose(self.m[0].sigma.value, 1.98380707552)
-
-    def test_fit_mpfit_grad(self):
-        self.m.fit(fitter="mpfit", grad=True)
-        np.testing.assert_allclose(self.m[0].A.value, 9976.14526084)
-        np.testing.assert_allclose(self.m[0].centre.value, -0.11061073306)
-        np.testing.assert_allclose(self.m[0].sigma.value, 1.98380707552)
-
-    def test_fit_odr_grad(self):
-        self.m.fit(fitter="odr", grad=True)
-        np.testing.assert_allclose(self.m[0].A.value, 9976.14531979)
-        np.testing.assert_allclose(self.m[0].centre.value, -0.110610724054,
-                                   atol=1e-7)
-        np.testing.assert_allclose(self.m[0].sigma.value, 1.98380709939)
-
-    def test_fit_bounded_mpfit(self):
-        self.m[0].centre.bmin = 0.5
-        # self.m[0].bounded = True
-        self.m.fit(fitter="mpfit", bounded=True)
-        np.testing.assert_allclose(self.m[0].A.value, 9991.65422046)
-        np.testing.assert_allclose(self.m[0].centre.value, 0.5)
-        np.testing.assert_allclose(self.m[0].sigma.value, 2.08398236966)
-
-    def test_fit_bounded_leastsq(self):
-        pytest.importorskip("scipy", minversion="0.17")
-        self.m[0].centre.bmin = 0.5
-        # self.m[0].bounded = True
-        self.m.fit(fitter="leastsq", bounded=True)
-        np.testing.assert_allclose(self.m[0].A.value, 9991.65422046)
-        np.testing.assert_allclose(self.m[0].centre.value, 0.5)
-        np.testing.assert_allclose(self.m[0].sigma.value, 2.08398236966, RTOL)
-
-    def test_fit_bounded_lbfgs(self):
-        self.m[0].centre.bmin = 0.5
-        # self.m[0].bounded = True
-        self.m.fit(fitter="L-BFGS-B", bounded=True, grad=True)
-        np.testing.assert_allclose(self.m[0].A.value, 9991.65422046)
-        np.testing.assert_allclose(self.m[0].centre.value, 0.5)
-        np.testing.assert_allclose(self.m[0].sigma.value, 2.08398236966)
-
-    def test_fit_bounded_bad_starting_values_mpfit(self):
-        self.m[0].centre.bmin = 0.5
-        self.m[0].centre.value = -1
-        # self.m[0].bounded = True
-        self.m.fit(fitter="mpfit", bounded=True)
-        np.testing.assert_allclose(self.m[0].A.value, 9991.65422046)
-        np.testing.assert_allclose(self.m[0].centre.value, 0.5)
-        np.testing.assert_allclose(self.m[0].sigma.value, 2.08398236966)
-
-    def test_fit_bounded_bad_starting_values_leastsq(self):
-        self.m[0].centre.bmin = 0.5
-        self.m[0].centre.value = -1
-        # self.m[0].bounded = True
-        self.m.fit(fitter="leastsq", bounded=True)
-        np.testing.assert_allclose(self.m[0].A.value, 9991.65422046)
-        np.testing.assert_allclose(self.m[0].centre.value, 0.5)
-        np.testing.assert_allclose(self.m[0].sigma.value, 2.08398236966, RTOL)
-
-    def test_fit_bounded_bad_starting_values_lbfgs(self):
-        self.m[0].centre.bmin = 0.5
-        self.m[0].centre.value = -1
-        # self.m[0].bounded = True
-        self.m.fit(fitter="L-BFGS-B", bounded=True, grad=True)
-        np.testing.assert_allclose(self.m[0].A.value, 9991.65422046)
-        np.testing.assert_allclose(self.m[0].centre.value, 0.5)
-        np.testing.assert_allclose(self.m[0].sigma.value, 2.08398236966)
-
-    def test_wrong_method(self):
-        with pytest.raises(ValueError):
-            self.m.fit(method="dummy")
-
-
-@lazifyTestClass
-class TestModelWeighted:
-
-    def setup_method(self, method):
-        np.random.seed(1)
-        s = hs.signals.Signal1D(np.arange(10, 100, 0.1))
-        s.metadata.set_item("Signal.Noise_properties.variance",
-                            hs.signals.Signal1D(np.arange(10, 100, 0.01)))
-        s.axes_manager[0].scale = 0.1
-        s.axes_manager[0].offset = 10
-        s.add_poissonian_noise()
-        m = s.create_model()
-        m.append(hs.model.components1D.Polynomial(1, legacy=False))
-        self.m = m
-
-    def test_fit_leastsq_binned(self):
-        self.m.signal.metadata.Signal.binned = True
-        self.m.fit(fitter="leastsq", method="ls")
-        for result, expected in zip([self.m[0].a1.value, self.m[0].a0.value],
-        (9.9165596693502778, 1.6628238107916631)):
-            np.testing.assert_allclose(result, expected, atol=1E-5)
-
-    def test_fit_odr_binned(self):
-        self.m.signal.metadata.Signal.binned = True
-        self.m.fit(fitter="odr", method="ls")
-        for result, expected in zip([self.m[0].a1.value, self.m[0].a0.value],
-                                    (9.9165596548961972, 1.6628247412317521)):
-            np.testing.assert_allclose(result, expected, atol=1E-5)
-
-    def test_fit_mpfit_binned(self):
-        self.m.signal.metadata.Signal.binned = True
-        self.m.fit(fitter="mpfit", method="ls")
-        for result, expected in zip([self.m[0].a1.value, self.m[0].a0.value],
-                                    (9.9165596607108739, 1.6628243846485873)):
-            np.testing.assert_allclose(result, expected, atol=1E-5)
-
-    def test_fit_neldermead_binned(self):
-        self.m.signal.metadata.Signal.binned = True
-        self.m.fit(
-            fitter="Nelder-Mead",
-            method="ls",
-        )
-        for result, expected in zip([self.m[0].a1.value, self.m[0].a0.value],
-                                    (9.9137288425667442, 1.8446013472266145)):
-            np.testing.assert_allclose(result, expected, atol=1E-5)
-
-    def test_fit_leastsq_unbinned(self):
-        self.m.signal.metadata.Signal.binned = False
-        self.m.fit(fitter="leastsq", method="ls")
-        for result, expected in zip(
-                [self.m[0].a1.value, self.m[0].a0.value],
-                (0.99165596391487121, 0.16628254242532492)):
-            np.testing.assert_allclose(result, expected, atol=1E-5)
-
-    def test_fit_odr_unbinned(self):
-        self.m.signal.metadata.Signal.binned = False
-        self.m.fit(fitter="odr", method="ls")
-        for result, expected in zip(
-                [self.m[0].a1.value, self.m[0].a0.value],
-                (0.99165596548961943, 0.16628247412317315)):
-            np.testing.assert_allclose(result, expected, atol=1E-5)
-
-    def test_fit_mpfit_unbinned(self):
-        self.m.signal.metadata.Signal.binned = False
-        self.m.fit(fitter="mpfit", method="ls")
-        for result, expected in zip(
-                [self.m[0].a1.value, self.m[0].a0.value],
-                (0.99165596295068958, 0.16628257462820528)):
-            np.testing.assert_allclose(result, expected, atol=1E-5)
-
-    def test_fit_neldermead_unbinned(self):
-        self.m.signal.metadata.Signal.binned = False
-        self.m.fit(
-            fitter="Nelder-Mead",
-            method="ls",
-        )
-        for result, expected in zip(
-                [self.m[0].a1.value, self.m[0].a0.value],
-                (0.99136169230026261, 0.18483060534056939)):
-            np.testing.assert_allclose(result, expected, atol=1E-5)
-
-    def test_chisq(self):
-        self.m.signal.metadata.Signal.binned = True
-        self.m.fit(fitter="leastsq", method="ls")
-        np.testing.assert_allclose(self.m.chisq.data, 3029.16949561)
-
-    def test_red_chisq(self):
-        self.m.fit(fitter="leastsq", method="ls")
-        np.testing.assert_allclose(self.m.red_chisq.data, 3.37700055)
-
-
-class TestModelScalarVariance:
-
-    def setup_method(self, method):
-        s = hs.signals.Signal1D(np.ones(100))
-        m = s.create_model()
-        m.append(hs.model.components1D.Offset())
-        self.s = s
-        self.m = m
-
-    def test_std1_chisq(self):
-        std = 1
-        np.random.seed(1)
-        self.s.add_gaussian_noise(std)
-        self.s.metadata.set_item("Signal.Noise_properties.variance", std ** 2)
-        self.m.fit(fitter="leastsq", method="ls")
-        np.testing.assert_allclose(self.m.chisq.data, 78.35015229)
-
-    def test_std10_chisq(self):
-        std = 10
-        np.random.seed(1)
-        self.s.add_gaussian_noise(std)
-        self.s.metadata.set_item("Signal.Noise_properties.variance", std ** 2)
-        self.m.fit(fitter="leastsq", method="ls")
-        np.testing.assert_allclose(self.m.chisq.data, 78.35015229)
-
-    def test_std1_red_chisq(self):
-        std = 1
-        np.random.seed(1)
-        self.s.add_gaussian_noise(std)
-        self.s.metadata.set_item("Signal.Noise_properties.variance", std ** 2)
-        self.m.fit(fitter="leastsq", method="ls")
-        np.testing.assert_allclose(self.m.red_chisq.data, 0.79949135)
-
-    def test_std10_red_chisq(self):
-        std = 10
-        np.random.seed(1)
-        self.s.add_gaussian_noise(std)
-        self.s.metadata.set_item("Signal.Noise_properties.variance", std ** 2)
-        self.m.fit(fitter="leastsq", method="ls")
-        np.testing.assert_allclose(self.m.red_chisq.data, 0.79949135)
-
-    def test_std1_red_chisq_in_range(self):
-        std = 1
-        self.m.set_signal_range(10, 50)
-        np.random.seed(1)
-        self.s.add_gaussian_noise(std)
-        self.s.metadata.set_item("Signal.Noise_properties.variance", std ** 2)
-        self.m.fit(fitter="leastsq", method="ls")
-        np.testing.assert_allclose(self.m.red_chisq.data, 0.86206965)
-
-
-@pytest.mark.filterwarnings("ignore:The API of the `Polynomial`")
-@lazifyTestClass
-class TestModelSignalVariance:
-
-    def setup_method(self, method):
-        variance = hs.signals.Signal1D(
-            np.arange(100, 300, dtype="float64").reshape((2, 100)))
-        s = variance.deepcopy()
-        np.random.seed(1)
-        std = 10
-        np.random.seed(1)
-        s.add_gaussian_noise(std)
-        np.random.seed(1)
-        s.add_poissonian_noise()
-        s.metadata.set_item("Signal.Noise_properties.variance",
-                            variance + std ** 2)
-        m = s.create_model()
-        m.append(hs.model.components1D.Polynomial(order=1))
-        self.s = s
-        self.m = m
-
-    def test_std1_red_chisq(self):
-        # HyperSpy 2.0: remove setting iterpath='serpentine'
-        self.m.multifit(fitter="leastsq", method="ls", show_progressbar=None,
-                        iterpath='serpentine')
-        np.testing.assert_allclose(self.m.red_chisq.data[0], 0.813109,
-                                   atol=1e-5)
-        np.testing.assert_allclose(self.m.red_chisq.data[1], 0.697727,
-                                   atol=1e-5)
-        assert self.m._get_variance(only_current=True).shape == (100, )
-        assert self.m._get_variance(only_current=False).shape == (2, 100)
-
-
-@lazifyTestClass
-class TestMultifit:
-
-    def setup_method(self, method):
-        s = hs.signals.Signal1D(np.zeros((2, 200)))
-        s.axes_manager[-1].offset = 1
-        s.data[:] = 2 * s.axes_manager[-1].axis ** (-3)
-        m = s.create_model()
-        m.append(hs.model.components1D.PowerLaw())
-        m[0].A.value = 2
-        m[0].r.value = 2
-        m.store_current_values()
-        m.axes_manager.indices = (1,)
-        m[0].r.value = 100
-        m[0].A.value = 2
-        m.store_current_values()
-        m[0].A.free = False
-        self.m = m
-        m.axes_manager.indices = (0,)
-        m[0].A.value = 100
-
-    def test_fetch_only_fixed_false(self):
-        # HyperSpy 2.0: remove setting iterpath='serpentine'
-        self.m.multifit(fetch_only_fixed=False, show_progressbar=None,
-                        iterpath='serpentine')
-        np.testing.assert_array_almost_equal(self.m[0].r.map['values'],
-                                             [3., 100.])
-        np.testing.assert_array_almost_equal(self.m[0].A.map['values'],
-                                             [2., 2.])
-
-    def test_fetch_only_fixed_true(self):
-        # HyperSpy 2.0: remove setting iterpath='serpentine'
-        self.m.multifit(fetch_only_fixed=True, show_progressbar=None,
-                        iterpath='serpentine')
-        np.testing.assert_array_almost_equal(self.m[0].r.map['values'],
-                                             [3., 3.])
-        np.testing.assert_array_almost_equal(self.m[0].A.map['values'],
-                                             [2., 2.])
-
-    def test_parameter_as_signal_values(self):
-        # There are more as_signal tests in test_parameters.py
-        rs = self.m[0].r.as_signal(field="values")
-        np.testing.assert_allclose(rs.data, np.array([2., 100.]))
-        assert not "Signal.Noise_properties.variance" in rs.metadata
-        # HyperSpy 2.0: remove setting iterpath='serpentine'
-        self.m.multifit(fetch_only_fixed=True, show_progressbar=None,
-                        iterpath='serpentine')
-        rs = self.m[0].r.as_signal(field="values")
-        assert "Signal.Noise_properties.variance" in rs.metadata
-        assert isinstance(rs.metadata.Signal.Noise_properties.variance,
-                          hs.signals.Signal1D)
-
-    def test_bounded_snapping_mpfit(self):
-        m = self.m
-        m[0].A.free = True
-        m.signal.data *= 2.
-        m[0].A.value = 2.
-        m[0].A.bmin = 3.
-        # HyperSpy 2.0: remove setting iterpath='serpentine'
-        m.multifit(fitter='mpfit', bounded=True, show_progressbar=None,
-                   iterpath='serpentine')
-        np.testing.assert_array_almost_equal(self.m[0].r.map['values'],
-                                             [3., 3.])
-        np.testing.assert_array_almost_equal(self.m[0].A.map['values'],
-                                             [4., 4.])
-
-    def test_bounded_snapping_leastsq(self):
-        m = self.m
-        m[0].A.free = True
-        m.signal.data *= 2.
-        m[0].A.value = 2.
-        m[0].A.bmin = 3.
-        # HyperSpy 2.0: remove setting iterpath='serpentine'
-        m.multifit(fitter='leastsq', bounded=True, show_progressbar=None,
-                   iterpath='serpentine')
-        np.testing.assert_array_almost_equal(self.m[0].r.map['values'],
-                                             [3., 3.])
-        np.testing.assert_array_almost_equal(self.m[0].A.map['values'],
-                                             [4., 4.])
-
-    def test_None_iterpath(self):
-        'To be removed with hyperspy 2.0, where serpentine is default.'
-        with pytest.warns(VisibleDeprecationWarning):
-            self.m.multifit(show_progressbar=None) # iterpath = None by default
-
-    def test_flyback_iterpath(self):
-        self.m.multifit(iterpath='flyback', show_progressbar=None)
-
-    def test_serpentine_iterpath(self):
-        self.m.multifit(iterpath='serpentine', show_progressbar=None)
-
-
-=======
->>>>>>> 0fa16970
 class TestStoreCurrentValues:
     def setup_method(self, method):
         self.m = hs.signals.Signal1D(np.arange(10)).create_model()
