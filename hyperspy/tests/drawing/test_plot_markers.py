--- conflicted
+++ resolved
@@ -472,9 +472,6 @@
     s = stack([a, a * 5])
     s.plot(True)
     s.axes_manager.navigation_axes[0].index = 1
-<<<<<<< HEAD
-    return s._plot.signal_plot.figure
-=======
     return s._plot.signal_plot.figure
 
 
@@ -488,5 +485,4 @@
 def test_plot_eds_markers_no_energy():
     s = EDS_TEM_Spectrum()
     del s.metadata.Acquisition_instrument.TEM.beam_energy
-    s.plot(True)
->>>>>>> d5321d36
+    s.plot(True)