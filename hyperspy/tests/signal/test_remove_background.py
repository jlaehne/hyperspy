--- conflicted
+++ resolved
@@ -142,8 +142,6 @@
             fast=False)
         assert np.allclose(s1.data, np.zeros(len(s1.data)))
 
-<<<<<<< HEAD
-=======
 @lazifyTestClass
 class TestRemoveBackground1DSkewNormal:
 
@@ -173,7 +171,6 @@
             fast=False)
         assert np.allclose(s1.data, np.zeros(len(s1.data)))
 
->>>>>>> 37e3a4ae
 
 def compare_axes_manager_metadata(s0, s1):
     assert s0.data.shape == s1.data.shape
