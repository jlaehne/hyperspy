--- conflicted
+++ resolved
@@ -319,10 +319,7 @@
     # If the following fails it can be because the iteration index was not
     # restarted
     for i, signal in enumerate(s):
-<<<<<<< HEAD
         nt.assert_equal(i, signal.data[0])
-=======
-        assert_equal(i, signal.data[0])
 
 
 class TestDerivative:
@@ -338,6 +335,5 @@
 
     def test_derivative_data(self):
         self.s.derivative(axis=0, order=4)
-        assert_true(np.allclose(self.s.data,
-                                np.sin(self.s.axes_manager[0].axis)))
->>>>>>> 7c57646b
+        nt.assert_true(np.allclose(self.s.data,
+                                np.sin(self.s.axes_manager[0].axis)))