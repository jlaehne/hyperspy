--- conflicted
+++ resolved
@@ -210,12 +210,9 @@
         intensities = s.get_lines_intensity()
         res = s.quantification(intensities, method, kfactors,
                                composition_units)
-<<<<<<< HEAD
-=======
         s2 = s.rebin(new_shape=(1,1,1024)).squeeze()
         s2.quantification(intensities, method, kfactors,
                                composition_units, plot_result=True)
->>>>>>> eab3da3b
         np.testing.assert_allclose(res[0].data, np.ones((2, 2)) * 22.70779,
             atol=1e-3)
 
