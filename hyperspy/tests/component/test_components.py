--- conflicted
+++ resolved
@@ -325,35 +325,22 @@
         m_2d.multifit(iterpath='serpentine', grad='analytical')
         np.testing.assert_allclose(m_2d.red_chisq.data.sum(), 0.0, atol=1E-7)
 
-<<<<<<< HEAD
+    @pytest.mark.parametrize(("order"), (2, 12))
     @pytest.mark.parametrize(("uniform"), (True, False))
     @pytest.mark.parametrize(("only_current", "binned"), TRUE_FALSE_2_TUPLE)
-    def test_estimate_parameters(self,  only_current, binned, uniform):
+    def test_estimate_parameters(self,  only_current, binned, uniform, order):
         self.m.signal.axes_manager[-1].is_binned = binned
         s = self.m.as_signal()
         s.axes_manager[-1].is_binned = binned
         if not uniform:
             s.axes_manager[-1].convert_to_non_uniform_axis()
-        p = hs.model.components1D.Polynomial(order=2, legacy=False)
+        p = hs.model.components1D.Polynomial(order=order, legacy=False)
         p.estimate_parameters(s, None, None, only_current=only_current)
         assert p._axes_manager[-1].is_binned == binned
         assert p._axes_manager[-1].is_uniform == uniform
-        np.testing.assert_allclose(p.a2.value, 0.5)
-        np.testing.assert_allclose(p.a1.value, 2)
-        np.testing.assert_allclose(p.a0.value, 3)
-=======
-    @pytest.mark.parametrize(("order"), (2, 12))
-    @pytest.mark.parametrize(("only_current", "binned"), TRUE_FALSE_2_TUPLE)
-    def test_estimate_parameters(self,  only_current, binned, order):
-        self.m.signal.metadata.Signal.binned = binned
-        s = self.m.as_signal()
-        s.metadata.Signal.binned = binned
-        p = hs.model.components1D.Polynomial(order=order, legacy=False)
-        p.estimate_parameters(s, None, None, only_current=only_current)
         np.testing.assert_allclose(p.parameters[2].value, 0.5)
         np.testing.assert_allclose(p.parameters[1].value, 2)
         np.testing.assert_allclose(p.parameters[0].value, 3)
->>>>>>> 1c6a5b1d
 
     def test_zero_order(self):
         m = self.m_offset
