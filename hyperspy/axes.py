--- conflicted
+++ resolved
@@ -562,9 +562,6 @@
         if self.low_value <= value <= self.high_value:
             return (np.abs(self.axis - value)).argmin()
         else:
-<<<<<<< HEAD
-            raise ValueError("The value is out of the axis limits")
-=======
             index = int(index)
             if self.size > index >= 0:
                 return index
@@ -592,7 +589,6 @@
             self.scale = scale
         else:
             return offset, scale
->>>>>>> 747f746e
 
     def value_range_to_indices(self, v1, v2):
         """Convert the given range to index range.
