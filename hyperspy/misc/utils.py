--- conflicted
+++ resolved
@@ -440,17 +440,8 @@
         self.cd(pwd) # update self.dic and self.pwd
         self.oldpwd = self.pwd[:]
 
-<<<<<<< HEAD
-
-def stack(signal_list, axis=None, new_axis_name='stack_element', 
-          mmap=False, mmap_dir=None,):
-    """Concatenate the signals in the list over a given axis or a new axis.
-    
-    The title is set to that of the first signal in the list.
-=======
     def __repr__(self):
         return self.dic.__repr__()
->>>>>>> 8a7ef8bc
     
     def __str__(self):
         return self.dic.__str__()
@@ -545,26 +536,6 @@
         the special keyword pwd='..' updates 'dic' to
         the previous key (directory).
 
-<<<<<<< HEAD
-        if axis is None:            
-            if obj.data.shape != original_shape:
-                raise IOError(
-              "Only files with data of the same shape can be stacked")
-            signal.data[i,...] = obj.data
-            del obj
-    if axis is not None:
-        signal.data = np.concatenate([signal_.data for signal_ in signal_list],
-                                     axis=axis.index_in_array)
-        signal.get_dimensions_from_data()
-    return signal
-
-def _get_element_and_line(Xray_line):
-    lim = Xray_line.find('_')
-    return Xray_line[:lim], Xray_line[lim+1:]
-    
-
-                    
-=======
         the special keyword pwd='-' updates 'dic' to
         the old key (directory).
 
@@ -671,7 +642,6 @@
 
 def find_subclasses(mod, cls):
     """Find all the subclasses in a module.
->>>>>>> 8a7ef8bc
     
     Parameters
     ----------
@@ -685,4 +655,8 @@
     """
     return dict([(name, obj) for name, obj in inspect.getmembers(mod)
                 if inspect.isclass(obj) and issubclass(obj, cls)])
+                
+def _get_element_and_line(Xray_line):
+    lim = Xray_line.find('_')
+    return Xray_line[:lim], Xray_line[lim+1:]
     