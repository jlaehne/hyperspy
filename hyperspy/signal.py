--- conflicted
+++ resolved
@@ -2418,14 +2418,6 @@
 
         """
         if self._plot is not None:
-<<<<<<< HEAD
-                try:
-                    self._plot.close()
-                except:
-                    # If it was already closed it will raise an exception,
-                    # but we want to carry on...
-                    pass
-=======
             try:
                 self._plot.close()
             except:
@@ -2433,7 +2425,6 @@
                 # but we want to carry on...
                 pass
 
->>>>>>> 3128c247
         if axes_manager is None:
             axes_manager = self.axes_manager
                     
