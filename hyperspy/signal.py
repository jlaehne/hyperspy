# -*- coding: utf-8 -*-
# Copyright 2007-2021 The HyperSpy developers
#
# This file is part of  HyperSpy.
#
#  HyperSpy is free software: you can redistribute it and/or modify
# it under the terms of the GNU General Public License as published by
# the Free Software Foundation, either version 3 of the License, or
# (at your option) any later version.
#
#  HyperSpy is distributed in the hope that it will be useful,
# but WITHOUT ANY WARRANTY; without even the implied warranty of
# MERCHANTABILITY or FITNESS FOR A PARTICULAR PURPOSE.  See the
# GNU General Public License for more details.
#
# You should have received a copy of the GNU General Public License
# along with  HyperSpy.  If not, see <http://www.gnu.org/licenses/>.

import copy
import warnings
import inspect
from contextlib import contextmanager
from datetime import datetime
import logging
from pint import UnitRegistry, UndefinedUnitError
from pathlib import Path

import numpy as np
import scipy as sp
import dask.array as da
from matplotlib import pyplot as plt
import traits.api as t
import numbers

from hyperspy.axes import AxesManager
from hyperspy import io
from hyperspy.drawing import mpl_hie, mpl_hse, mpl_he
from hyperspy.learn.mva import MVA, LearningResults
import hyperspy.misc.utils
from hyperspy.misc.utils import DictionaryTreeBrowser
from hyperspy.drawing import signal as sigdraw
from hyperspy.defaults_parser import preferences
from hyperspy.misc.io.tools import ensure_directory
from hyperspy.misc.utils import iterable_not_string
from hyperspy.external.progressbar import progressbar
from hyperspy.exceptions import SignalDimensionError, DataDimensionError
from hyperspy.misc import rgb_tools
from hyperspy.misc.utils import underline, isiterable
from hyperspy.misc.hist_tools import histogram
from hyperspy.drawing.utils import animate_legend
from hyperspy.drawing.marker import markers_metadata_dict_to_markers
from hyperspy.misc.slicing import SpecialSlicers, FancySlicing
from hyperspy.misc.utils import slugify
from hyperspy.misc.utils import is_binned # remove in v2.0
from hyperspy.docstrings.signal import (
    ONE_AXIS_PARAMETER, MANY_AXIS_PARAMETER, OUT_ARG, NAN_FUNC, OPTIMIZE_ARG,
    RECHUNK_ARG, SHOW_PROGRESSBAR_ARG, PARALLEL_ARG, MAX_WORKERS_ARG,
    CLUSTER_SIGNALS_ARG, HISTOGRAM_BIN_ARGS, HISTOGRAM_MAX_BIN_ARGS)
from hyperspy.docstrings.plot import (BASE_PLOT_DOCSTRING, PLOT1D_DOCSTRING,
                                      BASE_PLOT_DOCSTRING_PARAMETERS,
                                      PLOT2D_KWARGS_DOCSTRING)
from hyperspy.events import Events, Event
from hyperspy.interactive import interactive
from hyperspy.misc.signal_tools import (are_signals_aligned,
                                        broadcast_signals)
from hyperspy.misc.math_tools import outer_nd, hann_window_nth_order, check_random_state
from hyperspy.exceptions import VisibleDeprecationWarning


_logger = logging.getLogger(__name__)


class ModelManager(object):

    """Container for models
    """

    class ModelStub(object):

        def __init__(self, mm, name):
            self._name = name
            self._mm = mm
            self.restore = lambda: mm.restore(self._name)
            self.remove = lambda: mm.remove(self._name)
            self.pop = lambda: mm.pop(self._name)
            self.restore.__doc__ = "Returns the stored model"
            self.remove.__doc__ = "Removes the stored model"
            self.pop.__doc__ = \
                "Returns the stored model and removes it from storage"

        def __repr__(self):
            return repr(self._mm._models[self._name])

    def __init__(self, signal, dictionary=None):
        self._signal = signal
        self._models = DictionaryTreeBrowser()
        self._add_dictionary(dictionary)

    def _add_dictionary(self, dictionary=None):
        if dictionary is not None:
            for k, v in dictionary.items():
                if k.startswith('_') or k in ['restore', 'remove']:
                    raise KeyError("Can't add dictionary with key '%s'" % k)
                k = slugify(k, True)
                self._models.set_item(k, v)
                setattr(self, k, self.ModelStub(self, k))

    def _set_nice_description(self, node, names):
        ans = {'date': datetime.now().strftime('%Y-%m-%d %H:%M:%S'),
               'dimensions': self._signal.axes_manager._get_dimension_str(),
               }
        node.add_dictionary(ans)
        for n in names:
            node.add_node('components.' + n)

    def _save(self, name, dictionary):

        from itertools import product
        _abc = 'abcdefghijklmnopqrstuvwxyz'

        def get_letter(models):
            howmany = len(models)
            if not howmany:
                return 'a'
            order = int(np.log(howmany) / np.log(26)) + 1
            letters = [_abc, ] * order
            for comb in product(*letters):
                guess = "".join(comb)
                if guess not in models.keys():
                    return guess

        if name is None:
            name = get_letter(self._models)
        else:
            name = self._check_name(name)

        if name in self._models:
            self.remove(name)

        self._models.add_node(name)
        node = self._models.get_item(name)
        names = [c['name'] for c in dictionary['components']]
        self._set_nice_description(node, names)

        node.set_item('_dict', dictionary)
        setattr(self, name, self.ModelStub(self, name))

    def store(self, model, name=None):
        """If the given model was created from this signal, stores it

        Parameters
        ----------
        model : :py:class:`~hyperspy.model.BaseModel` (or subclass)
            The model to store in the signal
        name : str or None
            The name for the model to be stored with

        See also
        --------
        remove
        restore
        pop

        """
        if model.signal is self._signal:
            self._save(name, model.as_dictionary())
        else:
            raise ValueError("The model is created from a different signal, "
                             "you should store it there")

    def _check_name(self, name, existing=False):
        if not isinstance(name, str):
            raise KeyError('Name has to be a string')
        if name.startswith('_'):
            raise KeyError('Name cannot start with "_" symbol')
        if '.' in name:
            raise KeyError('Name cannot contain dots (".")')
        name = slugify(name, True)
        if existing:
            if name not in self._models:
                raise KeyError(
                    "Model named '%s' is not currently stored" %
                    name)
        return name

    def remove(self, name):
        """Removes the given model

        Parameters
        ----------
        name : str
            The name of the model to remove

        See also
        --------
        restore
        store
        pop

        """
        name = self._check_name(name, True)
        delattr(self, name)
        self._models.__delattr__(name)

    def pop(self, name):
        """Returns the restored model and removes it from storage

        Parameters
        ----------
        name : str
            The name of the model to restore and remove

        See also
        --------
        restore
        store
        remove

        """
        name = self._check_name(name, True)
        model = self.restore(name)
        self.remove(name)
        return model

    def restore(self, name):
        """Returns the restored model

        Parameters
        ----------
        name : str
            The name of the model to restore

        See also
        --------
        remove
        store
        pop

        """
        name = self._check_name(name, True)
        d = self._models.get_item(name + '._dict').as_dictionary()
        return self._signal.create_model(dictionary=copy.deepcopy(d))

    def __repr__(self):
        return repr(self._models)

    def __len__(self):
        return len(self._models)

    def __getitem__(self, name):
        name = self._check_name(name, True)
        return getattr(self, name)


class MVATools(object):
    # TODO: All of the plotting methods here should move to drawing

    def _plot_factors_or_pchars(self, factors, comp_ids=None,
                                calibrate=True, avg_char=False,
                                same_window=True, comp_label='PC',
                                img_data=None,
                                plot_shifts=True, plot_char=4,
                                cmap=plt.cm.gray, quiver_color='white',
                                vector_scale=1,
                                per_row=3, ax=None):
        """Plot components from PCA or ICA, or peak characteristics.

        Parameters
        ----------
        comp_ids : None, int, or list of ints
            If None, returns maps of all components.
            If int, returns maps of components with ids from 0 to given
            int.
            if list of ints, returns maps of components with ids in
            given list.
        calibrate : bool
            If True, plots are calibrated according to the data in the
            axes manager.
        same_window : bool
            If True, plots each factor to the same window. They are not scaled.
            Default True.
        comp_label : str
            Title of the plot
        cmap : a matplotlib colormap
            The colormap used for factor images or any peak characteristic
            scatter map overlay. Default is the matplotlib gray colormap
            (``plt.cm.gray``).

        Other Parameters
        ----------------
        img_data : 2D numpy array,
            The array to overlay peak characteristics onto. If None,
            defaults to the average image of your stack.
        plot_shifts : bool, default is True
            If true, plots a quiver (arrow) plot showing the shifts for
            each
            peak present in the component being plotted.
        plot_char : None or int
            If int, the id of the characteristic to plot as the colored
            scatter plot.
            Possible components are:

            * 4: peak height
            * 5: peak orientation
            * 6: peak eccentricity
        quiver_color : any color recognized by matplotlib
            Determines the color of vectors drawn for
            plotting peak shifts.
        vector_scale : integer or None
            Scales the quiver plot arrows. The vector is defined as one data
            unit along the X axis. If shifts are small, set vector_scale so
            that when they are multiplied by vector_scale, they are on the
            scale of the image plot. If None, uses matplotlib's autoscaling.

        Returns
        -------
        matplotlib figure or list of figure if same_window=False

        """
        if same_window is None:
            same_window = True
        if comp_ids is None:
            comp_ids = range(factors.shape[1])

        elif not hasattr(comp_ids, '__iter__'):
            comp_ids = range(comp_ids)

        n = len(comp_ids)
        if same_window:
            rows = int(np.ceil(n / float(per_row)))

        fig_list = []

        if n < per_row:
            per_row = n

        if same_window and self.axes_manager.signal_dimension == 2:
            f = plt.figure(figsize=(4 * per_row, 3 * rows))
        else:
            f = plt.figure()

        for i in range(len(comp_ids)):
            if self.axes_manager.signal_dimension == 1:
                if same_window:
                    ax = plt.gca()
                else:
                    if i > 0:
                        f = plt.figure()
                        plt.title('%s' % comp_label)
                    ax = f.add_subplot(111)
                ax = sigdraw._plot_1D_component(
                    factors=factors,
                    idx=comp_ids[i],
                    axes_manager=self.axes_manager,
                    ax=ax,
                    calibrate=calibrate,
                    comp_label=comp_label,
                    same_window=same_window)
                if same_window:
                    plt.legend(ncol=factors.shape[1] // 2, loc='best')
            elif self.axes_manager.signal_dimension == 2:
                if same_window:
                    ax = f.add_subplot(rows, per_row, i + 1)
                else:
                    if i > 0:
                        f = plt.figure()
                        plt.title('%s' % comp_label)
                    ax = f.add_subplot(111)

                sigdraw._plot_2D_component(factors=factors,
                                           idx=comp_ids[i],
                                           axes_manager=self.axes_manager,
                                           calibrate=calibrate, ax=ax,
                                           cmap=cmap, comp_label=comp_label)
            if not same_window:
                fig_list.append(f)
        if same_window:  # Main title for same window
            title = '%s' % comp_label
            if self.axes_manager.signal_dimension == 1:
                plt.title(title)
            else:
                plt.suptitle(title)
        try:
            plt.tight_layout()
        except BaseException:
            pass
        if not same_window:
            return fig_list
        else:
            return f

    def _plot_loadings(self, loadings, comp_ids, calibrate=True,
                       same_window=True, comp_label=None,
                       with_factors=False, factors=None,
                       cmap=plt.cm.gray, no_nans=False, per_row=3,
                       axes_decor='all'):
        if same_window is None:
            same_window = True
        if comp_ids is None:
            comp_ids = range(loadings.shape[0])

        elif not hasattr(comp_ids, '__iter__'):
            comp_ids = range(comp_ids)

        n = len(comp_ids)
        if same_window:
            rows = int(np.ceil(n / float(per_row)))

        fig_list = []

        if n < per_row:
            per_row = n

        if same_window and self.axes_manager.signal_dimension == 2:
            f = plt.figure(figsize=(4 * per_row, 3 * rows))
        else:
            f = plt.figure()

        for i in range(n):
            if self.axes_manager.navigation_dimension == 1:
                if same_window:
                    ax = plt.gca()
                else:
                    if i > 0:
                        f = plt.figure()
                        plt.title('%s' % comp_label)
                    ax = f.add_subplot(111)
            elif self.axes_manager.navigation_dimension == 2:
                if same_window:
                    ax = f.add_subplot(rows, per_row, i + 1)
                else:
                    if i > 0:
                        f = plt.figure()
                        plt.title('%s' % comp_label)
                    ax = f.add_subplot(111)
            sigdraw._plot_loading(
                loadings, idx=comp_ids[i], axes_manager=self.axes_manager,
                no_nans=no_nans, calibrate=calibrate, cmap=cmap,
                comp_label=comp_label, ax=ax, same_window=same_window,
                axes_decor=axes_decor)
            if not same_window:
                fig_list.append(f)
        if same_window:  # Main title for same window
            title = '%s' % comp_label
            if self.axes_manager.navigation_dimension == 1:
                plt.title(title)
            else:
                plt.suptitle(title)
        try:
            plt.tight_layout()
        except BaseException:
            pass
        if not same_window:
            if with_factors:
                return fig_list, self._plot_factors_or_pchars(
                    factors, comp_ids=comp_ids, calibrate=calibrate,
                    same_window=same_window, comp_label=comp_label,
                    per_row=per_row)
            else:
                return fig_list
        else:
            if self.axes_manager.navigation_dimension == 1:
                plt.legend(ncol=loadings.shape[0] // 2, loc='best')
                animate_legend(f)
            if with_factors:
                return f, self._plot_factors_or_pchars(factors,
                                                       comp_ids=comp_ids,
                                                       calibrate=calibrate,
                                                       same_window=same_window,
                                                       comp_label=comp_label,
                                                       per_row=per_row)
            else:
                return f

    def _export_factors(self,
                        factors,
                        folder=None,
                        comp_ids=None,
                        multiple_files=True,
                        save_figures=False,
                        save_figures_format='png',
                        factor_prefix=None,
                        factor_format=None,
                        comp_label=None,
                        cmap=plt.cm.gray,
                        plot_shifts=True,
                        plot_char=4,
                        img_data=None,
                        same_window=False,
                        calibrate=True,
                        quiver_color='white',
                        vector_scale=1,
                        no_nans=True, per_row=3):

        from hyperspy._signals.signal2d import Signal2D
        from hyperspy._signals.signal1d import Signal1D

        if multiple_files is None:
            multiple_files = True

        if factor_format is None:
            factor_format = 'hspy'

        # Select the desired factors
        if comp_ids is None:
            comp_ids = range(factors.shape[1])
        elif not hasattr(comp_ids, '__iter__'):
            comp_ids = range(comp_ids)
        mask = np.zeros(factors.shape[1], dtype=np.bool)
        for idx in comp_ids:
            mask[idx] = 1
        factors = factors[:, mask]

        if save_figures is True:
            plt.ioff()
            fac_plots = self._plot_factors_or_pchars(factors,
                                                     comp_ids=comp_ids,
                                                     same_window=same_window,
                                                     comp_label=comp_label,
                                                     img_data=img_data,
                                                     plot_shifts=plot_shifts,
                                                     plot_char=plot_char,
                                                     cmap=cmap,
                                                     per_row=per_row,
                                                     quiver_color=quiver_color,
                                                     vector_scale=vector_scale)
            for idx in range(len(comp_ids)):
                filename = '%s_%02i.%s' % (factor_prefix, comp_ids[idx],
                                           save_figures_format)
                if folder is not None:
                    filename = Path(folder, filename)
                ensure_directory(filename)
                _args = {'dpi': 600,
                         'format': save_figures_format}
                fac_plots[idx].savefig(filename, **_args)
            plt.ion()

        elif multiple_files is False:
            if self.axes_manager.signal_dimension == 2:
                # factor images
                axes_dicts = []
                axes = self.axes_manager.signal_axes[::-1]
                shape = (axes[1].size, axes[0].size)
                factor_data = np.rollaxis(
                    factors.reshape((shape[0], shape[1], -1)), 2)
                axes_dicts.append(axes[0].get_axis_dictionary())
                axes_dicts.append(axes[1].get_axis_dictionary())
                axes_dicts.append({'name': 'factor_index',
                                   'scale': 1.,
                                   'offset': 0.,
                                   'size': int(factors.shape[1]),
                                   'units': 'factor',
                                   'index_in_array': 0, })
                s = Signal2D(factor_data,
                             axes=axes_dicts,
                             metadata={
                                 'General': {'title': '%s from %s' % (
                                     factor_prefix,
                                     self.metadata.General.title),
                                 }})
            elif self.axes_manager.signal_dimension == 1:
                axes = [self.axes_manager.signal_axes[0].get_axis_dictionary(),
                        {'name': 'factor_index',
                         'scale': 1.,
                         'offset': 0.,
                         'size': int(factors.shape[1]),
                         'units': 'factor',
                         'index_in_array': 0,
                         }]
                axes[0]['index_in_array'] = 1
                s = Signal1D(
                    factors.T, axes=axes, metadata={
                        "General": {
                            'title': '%s from %s' %
                            (factor_prefix, self.metadata.General.title), }})
            filename = '%ss.%s' % (factor_prefix, factor_format)
            if folder is not None:
                filename = Path(folder, filename)
            s.save(filename)
        else:  # Separate files
            if self.axes_manager.signal_dimension == 1:

                axis_dict = self.axes_manager.signal_axes[0].\
                    get_axis_dictionary()
                axis_dict['index_in_array'] = 0
                for dim, index in zip(comp_ids, range(len(comp_ids))):
                    s = Signal1D(factors[:, index],
                                 axes=[axis_dict, ],
                                 metadata={
                                     "General": {'title': '%s from %s' % (
                                         factor_prefix,
                                         self.metadata.General.title),
                                     }})
                    filename = '%s-%i.%s' % (factor_prefix,
                                             dim,
                                             factor_format)
                    if folder is not None:
                        filename = Path(folder, filename)
                    s.save(filename)

            if self.axes_manager.signal_dimension == 2:
                axes = self.axes_manager.signal_axes
                axes_dicts = [axes[0].get_axis_dictionary(),
                              axes[1].get_axis_dictionary()]
                axes_dicts[0]['index_in_array'] = 0
                axes_dicts[1]['index_in_array'] = 1

                factor_data = factors.reshape(
                    self.axes_manager._signal_shape_in_array + [-1, ])

                for dim, index in zip(comp_ids, range(len(comp_ids))):
                    im = Signal2D(factor_data[..., index],
                                  axes=axes_dicts,
                                  metadata={
                                      "General": {'title': '%s from %s' % (
                                          factor_prefix,
                                          self.metadata.General.title),
                                      }})
                    filename = '%s-%i.%s' % (factor_prefix,
                                             dim,
                                             factor_format)
                    if folder is not None:
                        filename = Path(folder, filename)
                    im.save(filename)

    def _export_loadings(self,
                         loadings,
                         folder=None,
                         comp_ids=None,
                         multiple_files=True,
                         loading_prefix=None,
                         loading_format="hspy",
                         save_figures_format='png',
                         comp_label=None,
                         cmap=plt.cm.gray,
                         save_figures=False,
                         same_window=False,
                         calibrate=True,
                         no_nans=True,
                         per_row=3):

        from hyperspy._signals.signal2d import Signal2D
        from hyperspy._signals.signal1d import Signal1D

        if multiple_files is None:
            multiple_files = True

        if loading_format is None:
            loading_format = 'hspy'

        if comp_ids is None:
            comp_ids = range(loadings.shape[0])
        elif not hasattr(comp_ids, '__iter__'):
            comp_ids = range(comp_ids)
        mask = np.zeros(loadings.shape[0], dtype=np.bool)
        for idx in comp_ids:
            mask[idx] = 1
        loadings = loadings[mask]

        if save_figures is True:
            plt.ioff()
            sc_plots = self._plot_loadings(loadings, comp_ids=comp_ids,
                                           calibrate=calibrate,
                                           same_window=same_window,
                                           comp_label=comp_label,
                                           cmap=cmap, no_nans=no_nans,
                                           per_row=per_row)
            for idx in range(len(comp_ids)):
                filename = '%s_%02i.%s' % (loading_prefix, comp_ids[idx],
                                           save_figures_format)
                if folder is not None:
                    filename = Path(folder, filename)
                ensure_directory(filename)
                _args = {'dpi': 600,
                         'format': save_figures_format}
                sc_plots[idx].savefig(filename, **_args)
            plt.ion()
        elif multiple_files is False:
            if self.axes_manager.navigation_dimension == 2:
                axes_dicts = []
                axes = self.axes_manager.navigation_axes[::-1]
                shape = (axes[1].size, axes[0].size)
                loading_data = loadings.reshape((-1, shape[0], shape[1]))
                axes_dicts.append(axes[0].get_axis_dictionary())
                axes_dicts[0]['index_in_array'] = 1
                axes_dicts.append(axes[1].get_axis_dictionary())
                axes_dicts[1]['index_in_array'] = 2
                axes_dicts.append({'name': 'loading_index',
                                   'scale': 1.,
                                   'offset': 0.,
                                   'size': int(loadings.shape[0]),
                                   'units': 'factor',
                                   'index_in_array': 0, })
                s = Signal2D(loading_data,
                             axes=axes_dicts,
                             metadata={
                                 "General": {'title': '%s from %s' % (
                                     loading_prefix,
                                     self.metadata.General.title),
                                 }})
            elif self.axes_manager.navigation_dimension == 1:
                cal_axis = self.axes_manager.navigation_axes[0].\
                    get_axis_dictionary()
                cal_axis['index_in_array'] = 1
                axes = [{'name': 'loading_index',
                         'scale': 1.,
                         'offset': 0.,
                         'size': int(loadings.shape[0]),
                         'units': 'comp_id',
                         'index_in_array': 0, },
                        cal_axis]
                s = Signal2D(loadings,
                             axes=axes,
                             metadata={
                                 "General": {'title': '%s from %s' % (
                                     loading_prefix,
                                     self.metadata.General.title),
                                 }})
            filename = '%ss.%s' % (loading_prefix, loading_format)
            if folder is not None:
                filename = Path(folder, filename)
            s.save(filename)
        else:  # Separate files
            if self.axes_manager.navigation_dimension == 1:
                axis_dict = self.axes_manager.navigation_axes[0].\
                    get_axis_dictionary()
                axis_dict['index_in_array'] = 0
                for dim, index in zip(comp_ids, range(len(comp_ids))):
                    s = Signal1D(loadings[index],
                                 axes=[axis_dict, ])
                    filename = '%s-%i.%s' % (loading_prefix,
                                             dim,
                                             loading_format)
                    if folder is not None:
                        filename = Path(folder, filename)
                    s.save(filename)
            elif self.axes_manager.navigation_dimension == 2:
                axes_dicts = []
                axes = self.axes_manager.navigation_axes[::-1]
                shape = (axes[0].size, axes[1].size)
                loading_data = loadings.reshape((-1, shape[0], shape[1]))
                axes_dicts.append(axes[0].get_axis_dictionary())
                axes_dicts[0]['index_in_array'] = 0
                axes_dicts.append(axes[1].get_axis_dictionary())
                axes_dicts[1]['index_in_array'] = 1
                for dim, index in zip(comp_ids, range(len(comp_ids))):
                    s = Signal2D(loading_data[index, ...],
                                 axes=axes_dicts,
                                 metadata={
                                     "General": {'title': '%s from %s' % (
                                         loading_prefix,
                                         self.metadata.General.title),
                                     }})
                    filename = '%s-%i.%s' % (loading_prefix,
                                             dim,
                                             loading_format)
                    if folder is not None:
                        filename = Path(folder, filename)
                    s.save(filename)

    def plot_decomposition_factors(self,
                                   comp_ids=None,
                                   calibrate=True,
                                   same_window=True,
                                   title=None,
                                   cmap=plt.cm.gray,
                                   per_row=3,
                                   **kwargs,
                                   ):
        """Plot factors from a decomposition. In case of 1D signal axis, each
        factors line can be toggled on and off by clicking on their
        corresponding line in the legend.

        Parameters
        ----------
        comp_ids : None, int, or list (of ints)
            If `comp_ids` is ``None``, maps of all components will be
            returned if the `output_dimension` was defined when executing
            :py:meth:`~hyperspy.learn.mva.MVA.decomposition`. Otherwise it
            raises a :py:exc:`ValueError`.
            If `comp_ids` is an int, maps of components with ids from 0 to
            the given value will be returned. If `comp_ids` is a list of
            ints, maps of components with ids contained in the list will be
            returned.
        calibrate : bool
            If ``True``, calibrates plots where calibration is available
            from the axes_manager.  If ``False``, plots are in pixels/channels.
        same_window : bool
            If ``True``, plots each factor to the same window.  They are
            not scaled. Default is ``True``.
        title : str
            Title of the plot.
        cmap : :py:class:`~matplotlib.colors.Colormap`
            The colormap used for the factor images, or for peak
            characteristics. Default is the matplotlib gray colormap
            (``plt.cm.gray``).
        per_row : int
            The number of plots in each row, when the `same_window`
            parameter is ``True``.

        See also
        --------
        plot_decomposition_loadings, plot_decomposition_results

        """
        if self.axes_manager.signal_dimension > 2:
            raise NotImplementedError("This method cannot plot factors of "
                                      "signals of dimension higher than 2."
                                      "You can use "
                                      "`plot_decomposition_results` instead.")
        if self.learning_results.factors is None:
            raise RuntimeError("No learning results found. A 'decomposition' "
                               "needs to be performed first.")
        if same_window is None:
            same_window = True
        if self.learning_results.factors is None:
            raise RuntimeError("Run a decomposition first.")
        factors = self.learning_results.factors
        if comp_ids is None:
            if self.learning_results.output_dimension:
                comp_ids = self.learning_results.output_dimension
            else:
                raise ValueError(
                    "Please provide the number of components to plot via the "
                    "`comp_ids` argument")
        comp_label = kwargs.get("comp_label", None)
        title = _change_API_comp_label(title, comp_label)
        if title is None:
            title = self._get_plot_title('Decomposition factors of',
                                         same_window=same_window)

        return self._plot_factors_or_pchars(factors,
                                            comp_ids=comp_ids,
                                            calibrate=calibrate,
                                            same_window=same_window,
                                            comp_label=title,
                                            cmap=cmap,
                                            per_row=per_row)

    def plot_bss_factors(
        self,
        comp_ids=None,
        calibrate=True,
        same_window=True,
        title=None,
        cmap=plt.cm.gray,
        per_row=3,
        **kwargs,
        ):
        """Plot factors from blind source separation results. In case of 1D
        signal axis, each factors line can be toggled on and off by clicking
        on their corresponding line in the legend.

        Parameters
        ----------

        comp_ids : None, int, or list (of ints)
            If `comp_ids` is ``None``, maps of all components will be
            returned. If it is an int, maps of components with ids from 0 to
            the given value will be returned. If `comp_ids` is a list of
            ints, maps of components with ids contained in the list will be
            returned.
        calibrate : bool
            If ``True``, calibrates plots where calibration is available
            from the axes_manager.  If ``False``, plots are in pixels/channels.
        same_window : bool
            if ``True``, plots each factor to the same window.  They are
            not scaled. Default is ``True``.
        title : str
            Title of the plot.
        cmap : :py:class:`~matplotlib.colors.Colormap`
            The colormap used for the factor images, or for peak
            characteristics. Default is the matplotlib gray colormap
            (``plt.cm.gray``).
        per_row : int
            The number of plots in each row, when the `same_window`
            parameter is ``True``.

        See also
        --------
        plot_bss_loadings, plot_bss_results

        """
        if self.axes_manager.signal_dimension > 2:
            raise NotImplementedError("This method cannot plot factors of "
                                      "signals of dimension higher than 2."
                                      "You can use "
                                      "`plot_decomposition_results` instead.")
        if self.learning_results.bss_factors is None:
            raise RuntimeError("No learning results found. A "
                               "'blind_source_separation' needs to be "
                               "performed first.")

        if same_window is None:
            same_window = True
        factors = self.learning_results.bss_factors
        comp_label = kwargs.get("comp_label", None)
        title = _change_API_comp_label(title, comp_label)
        if title is None:
            title = self._get_plot_title('BSS factors of',
                                         same_window=same_window)

        return self._plot_factors_or_pchars(factors,
                                            comp_ids=comp_ids,
                                            calibrate=calibrate,
                                            same_window=same_window,
                                            comp_label=title,
                                            per_row=per_row)

    def plot_decomposition_loadings(self,
                                    comp_ids=None,
                                    calibrate=True,
                                    same_window=True,
                                    title=None,
                                    with_factors=False,
                                    cmap=plt.cm.gray,
                                    no_nans=False,
                                    per_row=3,
                                    axes_decor='all',
                                    **kwargs,
                                    ):
        """Plot loadings from a decomposition. In case of 1D navigation axis,
        each loading line can be toggled on and off by clicking on the legended
        line.

        Parameters
        ----------
        comp_ids : None, int, or list (of ints)
            If `comp_ids` is ``None``, maps of all components will be
            returned if the `output_dimension` was defined when executing
            :py:meth:`~hyperspy.learn.mva.MVA.decomposition`.
            Otherwise it raises a :py:exc:`ValueError`.
            If `comp_ids` is an int, maps of components with ids from 0 to
            the given value will be returned. If `comp_ids` is a list of
            ints, maps of components with ids contained in the list will be
            returned.
        calibrate : bool
            if ``True``, calibrates plots where calibration is available
            from the axes_manager. If ``False``, plots are in pixels/channels.
        same_window : bool
            if ``True``, plots each factor to the same window. They are
            not scaled. Default is ``True``.
        title : str
            Title of the plot.
        with_factors : bool
            If ``True``, also returns figure(s) with the factors for the
            given comp_ids.
        cmap : :py:class:`~matplotlib.colors.Colormap`
            The colormap used for the loadings images, or for peak
            characteristics. Default is the matplotlib gray colormap
            (``plt.cm.gray``).
        no_nans : bool
            If ``True``, removes ``NaN``'s from the loading plots.
        per_row : int
            The number of plots in each row, when the `same_window`
            parameter is ``True``.
        axes_decor : str or None, optional
            One of: ``'all'``, ``'ticks'``, ``'off'``, or ``None``
            Controls how the axes are displayed on each image; default is
            ``'all'``
            If ``'all'``, both ticks and axis labels will be shown.
            If ``'ticks'``, no axis labels will be shown, but ticks/labels will.
            If ``'off'``, all decorations and frame will be disabled.
            If ``None``, no axis decorations will be shown, but ticks/frame
            will.

        See also
        --------
        plot_decomposition_factors, plot_decomposition_results

        """
        if self.axes_manager.navigation_dimension > 2:
            raise NotImplementedError("This method cannot plot loadings of "
                                      "dimension higher than 2."
                                      "You can use "
                                      "`plot_decomposition_results` instead.")
        if self.learning_results.loadings is None:
            raise RuntimeError("No learning results found. A 'decomposition' "
                               "needs to be performed first.")
        if same_window is None:
            same_window = True
        if self.learning_results.loadings is None:
            raise RuntimeError("Run a decomposition first.")
        loadings = self.learning_results.loadings.T
        if with_factors:
            factors = self.learning_results.factors
        else:
            factors = None

        if comp_ids is None:
            if self.learning_results.output_dimension:
                comp_ids = self.learning_results.output_dimension
            else:
                raise ValueError(
                    "Please provide the number of components to plot via the "
                    "`comp_ids` argument")
        comp_label = kwargs.get("comp_label", None)
        title = _change_API_comp_label(title, comp_label)
        if title is None:
            title = self._get_plot_title(
                'Decomposition loadings of', same_window=same_window)

        return self._plot_loadings(
            loadings,
            comp_ids=comp_ids,
            with_factors=with_factors,
            factors=factors,
            same_window=same_window,
            comp_label=title,
            cmap=cmap,
            no_nans=no_nans,
            per_row=per_row,
            axes_decor=axes_decor)

    def plot_bss_loadings(self,
                          comp_ids=None,
                          calibrate=True,
                          same_window=True,
                          title=None,
                          with_factors=False,
                          cmap=plt.cm.gray,
                          no_nans=False,
                          per_row=3,
                          axes_decor='all',
                          **kwargs,
                          ):
        """Plot loadings from blind source separation results. In case of 1D
        navigation axis, each loading line can be toggled on and off by
        clicking on their corresponding line in the legend.

        Parameters
        ----------
        comp_ids : None, int, or list (of ints)
            If `comp_ids` is ``None``, maps of all components will be
            returned. If it is an int, maps of components with ids from 0 to
            the given value will be returned. If `comp_ids` is a list of
            ints, maps of components with ids contained in the list will be
            returned.
        calibrate : bool
            if ``True``, calibrates plots where calibration is available
            from the axes_manager.  If ``False``, plots are in pixels/channels.
        same_window : bool
            If ``True``, plots each factor to the same window. They are
            not scaled. Default is ``True``.
        comp_label : str
            Will be deprecated in 2.0, please use `title` instead
        title : str
            Title of the plot.
        with_factors : bool
            If `True`, also returns figure(s) with the factors for the
            given `comp_ids`.
        cmap : :py:class:`~matplotlib.colors.Colormap`
            The colormap used for the loading image, or for peak
            characteristics,. Default is the matplotlib gray colormap
            (``plt.cm.gray``).
        no_nans : bool
            If ``True``, removes ``NaN``'s from the loading plots.
        per_row : int
            The number of plots in each row, when the `same_window`
            parameter is ``True``.
        axes_decor : str or None, optional
            One of: ``'all'``, ``'ticks'``, ``'off'``, or ``None``
            Controls how the axes are displayed on each image;
            default is ``'all'``
            If ``'all'``, both ticks and axis labels will be shown
            If ``'ticks'``, no axis labels will be shown, but ticks/labels will
            If ``'off'``, all decorations and frame will be disabled
            If ``None``, no axis decorations will be shown, but ticks/frame will

        See also
        --------
        plot_bss_factors, plot_bss_results

        """
        if self.axes_manager.navigation_dimension > 2:
            raise NotImplementedError("This method cannot plot loadings of "
                                      "dimension higher than 2."
                                      "You can use "
                                      "`plot_bss_results` instead.")
        if self.learning_results.bss_loadings is None:
            raise RuntimeError("No learning results found. A "
                               "'blind_source_separation' needs to be "
                               "performed first.")
        if same_window is None:
            same_window = True
        comp_label = kwargs.get("comp_label", None)
        title = _change_API_comp_label(title, comp_label)
        if title is None:
            title = self._get_plot_title(
                'BSS loadings of', same_window=same_window)
        loadings = self.learning_results.bss_loadings.T
        if with_factors:
            factors = self.learning_results.bss_factors
        else:
            factors = None
        return self._plot_loadings(
            loadings,
            comp_ids=comp_ids,
            with_factors=with_factors,
            factors=factors,
            same_window=same_window,
            comp_label=title,
            cmap=cmap,
            no_nans=no_nans,
            per_row=per_row,
            axes_decor=axes_decor)

    def _get_plot_title(self, base_title='Loadings', same_window=True):
        title_md = self.metadata.General.title
        title = "%s %s" % (base_title, title_md)
        if title_md == '':  # remove the 'of' if 'title' is a empty string
            title = title.replace(' of ', '')
        if not same_window:
            title = title.replace('loadings', 'loading')
        return title

    def export_decomposition_results(self, comp_ids=None,
                                     folder=None,
                                     calibrate=True,
                                     factor_prefix='factor',
                                     factor_format="hspy",
                                     loading_prefix='loading',
                                     loading_format="hspy",
                                     comp_label=None,
                                     cmap=plt.cm.gray,
                                     same_window=False,
                                     multiple_files=True,
                                     no_nans=True,
                                     per_row=3,
                                     save_figures=False,
                                     save_figures_format='png'):
        """Export results from a decomposition to any of the supported
        formats.

        Parameters
        ----------
        comp_ids : None, int, or list (of ints)
            If None, returns all components/loadings.
            If an int, returns components/loadings with ids from 0 to the
            given value.
            If a list of ints, returns components/loadings with ids provided in
            the given list.
        folder : str or None
            The path to the folder where the file will be saved.
            If ``None``, the current folder is used by default.
        factor_prefix : str
            The prefix that any exported filenames for factors/components
            begin with
        factor_format : str
            The extension of the format that you wish to save the factors to.
            Default is ``'hspy'``. See `loading_format` for more details.
        loading_prefix : str
            The prefix that any exported filenames for factors/components
            begin with
        loading_format : str
            The extension of the format that you wish to save to. default
            is ``'hspy'``. The format determines the kind of output:

                * For image formats (``'tif'``, ``'png'``, ``'jpg'``, etc.),
                  plots are created using the plotting flags as below, and saved
                  at 600 dpi. One plot is saved per loading.
                * For multidimensional formats (``'rpl'``, ``'hspy'``), arrays
                  are saved in single files.  All loadings are contained in the
                  one file.
                * For spectral formats (``'msa'``), each loading is saved to a
                  separate file.

        multiple_files : bool
            If ``True``, one file will be created for each factor and loading.
            Otherwise, only two files will be created, one for
            the factors and another for the loadings. The default value can
            be chosen in the preferences.
        save_figures : bool
            If ``True`` the same figures that are obtained when using the plot
            methods will be saved with 600 dpi resolution

        Note
        ----
        The following parameters are only used when ``save_figures = True``:

        Other Parameters
        ----------------
        calibrate : :py:class:`bool`
            If ``True``, calibrates plots where calibration is available
            from the axes_manager. If ``False``, plots are in pixels/channels.
        same_window : :py:class:`bool`
            If ``True``, plots each factor to the same window.
        comp_label : :py:class:`str`
            the label that is either the plot title (if plotting in separate
            windows) or the label in the legend (if plotting in the same window)
        cmap : :py:class:`~matplotlib.colors.Colormap`
            The colormap used for images, such as factors, loadings, or for peak
            characteristics. Default is the matplotlib gray colormap
            (``plt.cm.gray``).
        per_row : :py:class:`int`
            The number of plots in each row, when the `same_window`
            parameter is ``True``.
        save_figures_format : :py:class:`str`
            The image format extension.

        See also
        --------
        get_decomposition_factors, get_decomposition_loadings
        """

        factors = self.learning_results.factors
        loadings = self.learning_results.loadings.T
        self._export_factors(factors,
                             folder=folder,
                             comp_ids=comp_ids,
                             calibrate=calibrate,
                             multiple_files=multiple_files,
                             factor_prefix=factor_prefix,
                             factor_format=factor_format,
                             comp_label=comp_label,
                             save_figures=save_figures,
                             cmap=cmap,
                             no_nans=no_nans,
                             same_window=same_window,
                             per_row=per_row,
                             save_figures_format=save_figures_format)
        self._export_loadings(loadings,
                              comp_ids=comp_ids, folder=folder,
                              calibrate=calibrate,
                              multiple_files=multiple_files,
                              loading_prefix=loading_prefix,
                              loading_format=loading_format,
                              comp_label=comp_label,
                              cmap=cmap,
                              save_figures=save_figures,
                              same_window=same_window,
                              no_nans=no_nans,
                              per_row=per_row)

    def export_cluster_results(self,
                               cluster_ids=None,
                               folder=None,
                               calibrate=True,
                               center_prefix='cluster_center',
                               center_format="hspy",
                               membership_prefix='cluster_label',
                               membership_format="hspy",
                               comp_label=None,
                               cmap=plt.cm.gray,
                               same_window=False,
                               multiple_files=True,
                               no_nans=True,
                               per_row=3,
                               save_figures=False,
                               save_figures_format='png'):
        """Export results from a cluster analysis to any of the supported
        formats.

        Parameters
        ----------
        cluster_ids : None, int, or list of ints
            if None, returns all clusters/centers.
            if int, returns clusters/centers with ids from 0 to
            given int.
            if list of ints, returnsclusters/centers with ids in
            given list.
        folder : str or None
            The path to the folder where the file will be saved.
            If `None` the
            current folder is used by default.
        center_prefix : string
            The prefix that any exported filenames for
            cluster centers
            begin with
        center_format : string
            The extension of the format that you wish to save to. Default is
            "hspy". See `loading format` for more details.
        label_prefix : string
            The prefix that any exported filenames for
            cluster labels
            begin with
        label_format : string
            The extension of the format that you wish to save to. default
            is "hspy". The format determines the kind of output.

                * For image formats (``'tif'``, ``'png'``, ``'jpg'``, etc.),
                  plots are created using the plotting flags as below, and saved
                  at 600 dpi. One plot is saved per loading.
                * For multidimensional formats (``'rpl'``, ``'hspy'``), arrays
                  are saved in single files.  All loadings are contained in the
                  one file.
                * For spectral formats (``'msa'``), each loading is saved to a
                  separate file.

        multiple_files : bool
            If True, on exporting a file per center will
            be created. Otherwise only two files will be created, one for
            the centers and another for the membership. The default value can
            be chosen in the preferences.
        save_figures : bool
            If True the same figures that are obtained when using the plot
            methods will be saved with 600 dpi resolution

        Plotting options (for save_figures = True ONLY)
        ----------------------------------------------

        calibrate : bool
            if True, calibrates plots where calibration is available
            from
            the axes_manager.  If False, plots are in pixels/channels.
        same_window : bool
            if True, plots each factor to the same window.
        comp_label : string, the label that is either the plot title
            (if plotting in separate windows) or the label in the legend
            (if plotting in the same window)
        cmap : The colormap used for the factor image, or for peak
            characteristics, the colormap used for the scatter plot of
            some peak characteristic.
        per_row : int, the number of plots in each row, when the
        same_window
            parameter is True.
        save_figures_format : str
            The image format extension.

        See Also
        --------
        get_cluster_signals,
        get_cluster_labels.

        """

        factors = self.learning_results.cluster_centers.T
        loadings = self.learning_results.cluster_labels
        self._export_factors(factors,
                             folder=folder,
                             comp_ids=cluster_ids,
                             calibrate=calibrate,
                             multiple_files=multiple_files,
                             factor_prefix=center_prefix,
                             factor_format=center_format,
                             comp_label=comp_label,
                             save_figures=save_figures,
                             cmap=cmap,
                             no_nans=no_nans,
                             same_window=same_window,
                             per_row=per_row,
                             save_figures_format=save_figures_format)
        self._export_loadings(loadings,
                              comp_ids=cluster_ids,
                              folder=folder,
                              calibrate=calibrate,
                              multiple_files=multiple_files,
                              loading_prefix=membership_prefix,
                              loading_format=membership_format,
                              comp_label=comp_label,
                              cmap=cmap,
                              save_figures=save_figures,
                              same_window=same_window,
                              no_nans=no_nans,
                              per_row=per_row)

    def export_bss_results(self,
                           comp_ids=None,
                           folder=None,
                           calibrate=True,
                           multiple_files=True,
                           save_figures=False,
                           factor_prefix='bss_factor',
                           factor_format="hspy",
                           loading_prefix='bss_loading',
                           loading_format="hspy",
                           comp_label=None, cmap=plt.cm.gray,
                           same_window=False,
                           no_nans=True,
                           per_row=3,
                           save_figures_format='png'):
        """Export results from ICA to any of the supported formats.

        Parameters
        ----------
        comp_ids : None, int, or list (of ints)
            If None, returns all components/loadings.
            If an int, returns components/loadings with ids from 0 to the
            given value.
            If a list of ints, returns components/loadings with ids provided in
            the given list.
        folder : str or None
            The path to the folder where the file will be saved.
            If ``None`` the current folder is used by default.
        factor_prefix : str
            The prefix that any exported filenames for factors/components
            begin with
        factor_format : str
            The extension of the format that you wish to save the factors to.
            Default is ``'hspy'``. See `loading_format` for more details.
        loading_prefix : str
            The prefix that any exported filenames for factors/components
            begin with
        loading_format : str
            The extension of the format that you wish to save to. default
            is ``'hspy'``. The format determines the kind of output:

                * For image formats (``'tif'``, ``'png'``, ``'jpg'``, etc.),
                  plots are created using the plotting flags as below, and saved
                  at 600 dpi. One plot is saved per loading.
                * For multidimensional formats (``'rpl'``, ``'hspy'``), arrays
                  are saved in single files.  All loadings are contained in the
                  one file.
                * For spectral formats (``'msa'``), each loading is saved to a
                  separate file.

        multiple_files : bool
            If ``True``, one file will be created for each factor and loading.
            Otherwise, only two files will be created, one for
            the factors and another for the loadings. The default value can
            be chosen in the preferences.
        save_figures : bool
            If ``True``, the same figures that are obtained when using the plot
            methods will be saved with 600 dpi resolution

        Note
        ----
        The following parameters are only used when ``save_figures = True``:

        Other Parameters
        ----------------
        calibrate : :py:class:`bool`
            If ``True``, calibrates plots where calibration is available
            from the axes_manager. If ``False``, plots are in pixels/channels.
        same_window : :py:class:`bool`
            If ``True``, plots each factor to the same window.
        comp_label : :py:class:`str`
            the label that is either the plot title (if plotting in separate
            windows) or the label in the legend (if plotting in the same window)
        cmap : :py:class:`~matplotlib.colors.Colormap`
            The colormap used for images, such as factors, loadings, or
            for peak characteristics. Default is the matplotlib gray colormap
            (``plt.cm.gray``).
        per_row : :py:class:`int`
            The number of plots in each row, when the `same_window`
            parameter is ``True``.
        save_figures_format : :py:class:`str`
            The image format extension.

        See also
        --------
        get_bss_factors, get_bss_loadings
        """

        factors = self.learning_results.bss_factors
        loadings = self.learning_results.bss_loadings.T
        self._export_factors(factors,
                             folder=folder,
                             comp_ids=comp_ids,
                             calibrate=calibrate,
                             multiple_files=multiple_files,
                             factor_prefix=factor_prefix,
                             factor_format=factor_format,
                             comp_label=comp_label,
                             save_figures=save_figures,
                             cmap=cmap,
                             no_nans=no_nans,
                             same_window=same_window,
                             per_row=per_row,
                             save_figures_format=save_figures_format)

        self._export_loadings(loadings,
                              comp_ids=comp_ids,
                              folder=folder,
                              calibrate=calibrate,
                              multiple_files=multiple_files,
                              loading_prefix=loading_prefix,
                              loading_format=loading_format,
                              comp_label=comp_label,
                              cmap=cmap,
                              save_figures=save_figures,
                              same_window=same_window,
                              no_nans=no_nans,
                              per_row=per_row,
                              save_figures_format=save_figures_format)

    def _get_loadings(self, loadings):
        if loadings is None:
            raise RuntimeError("No learning results found.")
        from hyperspy.api import signals
        data = loadings.T.reshape(
            (-1,) + self.axes_manager.navigation_shape[::-1])
        if data.shape[0] > 1:
            signal = signals.BaseSignal(
                data,
                axes=(
                    [{"size": data.shape[0], "navigate": True}] +
                    self.axes_manager._get_navigation_axes_dicts()))
            for axis in signal.axes_manager._axes[1:]:
                axis.navigate = False
        else:
            signal = self._get_navigation_signal(data.squeeze())
        return signal

    def _get_factors(self, factors):
        if factors is None:
            raise RuntimeError("No learning results found.")
        signal = self.__class__(
            factors.T.reshape((-1,) + self.axes_manager.signal_shape[::-1]),
            axes=[{"size": factors.shape[-1], "navigate": True}] +
            self.axes_manager._get_signal_axes_dicts())
        signal.set_signal_type(self.metadata.Signal.signal_type)
        for axis in signal.axes_manager._axes[1:]:
            axis.navigate = False
        return signal

    def get_decomposition_loadings(self):
        """Return the decomposition loadings.

        Returns
        -------
        signal : :py:class:`~hyperspy.signal.BaseSignal` (or subclass)

        See also
        --------
        get_decomposition_factors, export_decomposition_results

        """
        if self.learning_results.loadings is None:
            raise RuntimeError("Run a decomposition first.")
        signal = self._get_loadings(self.learning_results.loadings)
        signal.axes_manager._axes[0].name = "Decomposition component index"
        signal.metadata.General.title = "Decomposition loadings of " + \
            self.metadata.General.title
        return signal

    def get_decomposition_factors(self):
        """Return the decomposition factors.

        Returns
        -------
        signal : :py:class:`~hyperspy.signal.BaseSignal` (or subclass)

        See also
        --------
        get_decomposition_loadings, export_decomposition_results

        """
        if self.learning_results.factors is None:
            raise RuntimeError("Run a decomposition first.")
        signal = self._get_factors(self.learning_results.factors)
        signal.axes_manager._axes[0].name = "Decomposition component index"
        signal.metadata.General.title = ("Decomposition factors of " +
                                         self.metadata.General.title)
        return signal

    def get_bss_loadings(self):
        """Return the blind source separation loadings.

        Returns
        -------
        signal : :py:class:`~hyperspy.signal.BaseSignal` (or subclass)

        See also
        --------
        get_bss_factors, export_bss_results

        """
        signal = self._get_loadings(
            self.learning_results.bss_loadings)
        signal.axes_manager[0].name = "BSS component index"
        signal.metadata.General.title = ("BSS loadings of " +
                                         self.metadata.General.title)
        return signal

    def get_bss_factors(self):
        """Return the blind source separation factors.

        Returns
        -------
        signal : :py:class:`~hyperspy.signal.BaseSignal` (or subclass)

        See also
        --------
        get_bss_loadings, export_bss_results

        """
        signal = self._get_factors(self.learning_results.bss_factors)
        signal.axes_manager[0].name = "BSS component index"
        signal.metadata.General.title = ("BSS factors of " +
                                         self.metadata.General.title)
        return signal

    def plot_bss_results(self,
                         factors_navigator="smart_auto",
                         loadings_navigator="smart_auto",
                         factors_dim=2,
                         loadings_dim=2,):
        """Plot the blind source separation factors and loadings.

        Unlike :py:meth:`~hyperspy.signal.MVATools.plot_bss_factors` and
        :py:meth:`~hyperspy.signal.MVATools.plot_bss_loadings`,
        this method displays one component at a time. Therefore it provides a
        more compact visualization than then other two methods.
        The loadings and factors are displayed in different windows and each
        has its own navigator/sliders to navigate them if they are
        multidimensional. The component index axis is synchronized between
        the two.

        Parameters
        ----------
        factors_navigator : str, None, or :py:class:`~hyperspy.signal.BaseSignal` (or subclass)
            One of: ``'smart_auto'``, ``'auto'``, ``None``, ``'spectrum'`` or a
            :py:class:`~hyperspy.signal.BaseSignal` object.
            ``'smart_auto'`` (default) displays sliders if the navigation
            dimension is less than 3. For a description of the other options
            see the :py:meth:`~hyperspy.signal.BaseSignal.plot` documentation
            for details.
        loadings_navigator : str, None, or :py:class:`~hyperspy.signal.BaseSignal` (or subclass)
            See the `factors_navigator` parameter
        factors_dim : int
            Currently HyperSpy cannot plot a signal when the signal dimension is
            higher than two. Therefore, to visualize the BSS results when the
            factors or the loadings have signal dimension greater than 2,
            the data can be viewed as spectra (or images) by setting this
            parameter to 1 (or 2). (The default is 2)
        loadings_dim : int
            See the ``factors_dim`` parameter

        See also
        --------
        plot_bss_factors, plot_bss_loadings, plot_decomposition_results

        """
        factors = self.get_bss_factors()
        loadings = self.get_bss_loadings()
        _plot_x_results(factors=factors, loadings=loadings,
                        factors_navigator=factors_navigator,
                        loadings_navigator=loadings_navigator,
                        factors_dim=factors_dim,
                        loadings_dim=loadings_dim)

    def plot_decomposition_results(self,
                                   factors_navigator="smart_auto",
                                   loadings_navigator="smart_auto",
                                   factors_dim=2,
                                   loadings_dim=2):
        """Plot the decomposition factors and loadings.

        Unlike :py:meth:`~hyperspy.signal.MVATools.plot_decomposition_factors`
        and :py:meth:`~hyperspy.signal.MVATools.plot_decomposition_loadings`,
        this method displays one component at a time. Therefore it provides a
        more compact visualization than then other two methods. The loadings
        and factors are displayed in different windows and each has its own
        navigator/sliders to navigate them if they are multidimensional. The
        component index axis is synchronized between the two.

        Parameters
        ----------
        factors_navigator : str, None, or :py:class:`~hyperspy.signal.BaseSignal` (or subclass)
            One of: ``'smart_auto'``, ``'auto'``, ``None``, ``'spectrum'`` or a
            :py:class:`~hyperspy.signal.BaseSignal` object.
            ``'smart_auto'`` (default) displays sliders if the navigation
            dimension is less than 3. For a description of the other options
            see the :py:meth:`~hyperspy.signal.BaseSignal.plot` documentation
            for details.
        loadings_navigator : str, None, or :py:class:`~hyperspy.signal.BaseSignal` (or subclass)
            See the `factors_navigator` parameter
        factors_dim : int
            Currently HyperSpy cannot plot a signal when the signal dimension is
            higher than two. Therefore, to visualize the BSS results when the
            factors or the loadings have signal dimension greater than 2,
            the data can be viewed as spectra (or images) by setting this
            parameter to 1 (or 2). (The default is 2)
        loadings_dim : int
            See the ``factors_dim`` parameter

        See also
        --------
        plot_decomposition_factors, plot_decomposition_loadings,
        plot_bss_results

        """

        factors = self.get_decomposition_factors()
        loadings = self.get_decomposition_loadings()
        _plot_x_results(factors=factors, loadings=loadings,
                        factors_navigator=factors_navigator,
                        loadings_navigator=loadings_navigator,
                        factors_dim=factors_dim,
                        loadings_dim=loadings_dim)

    def get_cluster_labels(self, merged=False):
        """Return cluster labels as a Signal.

        Parameters
        ----------
        merged : bool
            If False the cluster label signal has a navigation axes of length
            number_of_clusters and the signal along the the navigation
            direction is binary - 0 the point is not in the cluster, 1 it is
            included. If True, the cluster labels are merged (no navigation
            axes). The value of the signal at any point will be between -1 and
            the number of clusters. -1 represents the points that
            were masked for cluster analysis if any.

        See Also
        --------
        get_cluster_signals

        Returns
        -------
        signal Hyperspy signal of cluster labels
        """
        if self.learning_results.cluster_labels is None:
            raise RuntimeError(
                "Cluster analysis needs to be performed first.")
        if merged:
            data = (np.arange(1, self.learning_results.number_of_clusters + 1)
                    [:, np.newaxis] *
                    self.learning_results.cluster_labels ).sum(0) - 1
            label_signal = self._get_loadings(data)
        else:
            label_signal = self._get_loadings(
                self.learning_results.cluster_labels.T)
            label_signal.axes_manager._axes[0].name = "Cluster index"
        label_signal.metadata.General.title = (
            "Cluster labels of " + self.metadata.General.title)
        return label_signal

    def _get_cluster_signals_factors(self, signal):
        if self.learning_results.cluster_centroid_signals is None:
            raise RuntimeError("Cluster analysis needs to be performed first.")
        if signal == "mean":
            members = self.learning_results.cluster_labels.sum(1, keepdims=True)
            cs = self.learning_results.cluster_sum_signals / members
        elif signal == "sum":
            cs=self.learning_results.cluster_sum_signals
        elif signal == "centroid":
            cs=self.learning_results.cluster_centroid_signals
        return cs

    def get_cluster_signals(self, signal="mean"):
        """Return the cluster centers as a Signal.

        Parameters
        ----------
        %s

        See Also
        --------
        get_cluster_labels

        """
        cs = self._get_cluster_signals_factors(signal=signal)
        signal = self._get_factors(cs.T)
        signal.axes_manager._axes[0].name="Cluster index"
        signal.metadata.General.title = (
            f"Cluster {signal} signals of {self.metadata.General.title}")
        return signal
    get_cluster_signals.__doc__ %= (CLUSTER_SIGNALS_ARG)

    def get_cluster_distances(self):
        """Euclidian distances to the centroid of each cluster

        See Also
        --------
        get_cluster_signals

        Returns
        -------
        signal
            Hyperspy signal of cluster distances

        """
        if self.learning_results.cluster_distances is None:
            raise RuntimeError("Cluster analysis needs to be performed first.")
        distance_signal = self._get_loadings(self.learning_results.cluster_distances.T)
        distance_signal.axes_manager._axes[0].name = "Cluster index"
        distance_signal.metadata.General.title = \
            "Cluster distances of " + self.metadata.General.title
        return distance_signal


    def plot_cluster_signals(
        self,
        signal="mean",
        cluster_ids=None,
        calibrate=True,
        same_window=True,
        comp_label="Cluster centers",
        per_row=3):
        """Plot centers from a cluster analysis.

        Parameters
        ----------
        %s
        cluster_ids : None, int, or list of ints
            if None, returns maps of all clusters.
            if int, returns maps of clusters with ids from 0 to given
            int.
            if list of ints, returns maps of clusters with ids in
            given list.
        calibrate :
            if True, calibrates plots where calibration is available
            from the axes_manager. If False, plots are in pixels/channels.
        same_window : bool
            if True, plots each center to the same window.  They are
            not scaled.
        comp_label : string
            the label that is either the plot title (if plotting in
            separate windows) or the label in the legend (if plotting
            in the same window)
        per_row : int
            the number of plots in each row, when the same_window parameter is
            True.

        See Also
        --------
        plot_cluster_labels

        """
        if self.axes_manager.signal_dimension > 2:
            raise NotImplementedError("This method cannot plot factors of "
                                      "signals of dimension higher than 2.")
        cs = self._get_cluster_signals_factors(signal=signal)
        if same_window is None:
            same_window = True
        factors = cs.T
        if cluster_ids is None:
            cluster_ids = range(factors.shape[1])

        return self._plot_factors_or_pchars(factors,
                                            comp_ids=cluster_ids,
                                            calibrate=calibrate,
                                            same_window=same_window,
                                            comp_label=comp_label,
                                            per_row=per_row)
    plot_cluster_signals.__doc__ %= (CLUSTER_SIGNALS_ARG)

    def plot_cluster_labels(
        self,
        cluster_ids=None,
        calibrate=True,
        same_window=True,
        with_centers=False,
        cmap=plt.cm.gray,
        no_nans=False,
        per_row=3,
        axes_decor='all',
        title=None,
        **kwargs):
        """Plot cluster labels from a cluster analysis. In case of 1D navigation axis,
        each loading line can be toggled on and off by clicking on the legended
        line.

        Parameters
        ----------

        cluster_ids : None, int, or list of ints
            if None (default), returns maps of all components using the
            number_of_cluster was defined when
            executing ``cluster``. Otherwise it raises a ValueError.
            if int, returns maps of cluster labels with ids from 0 to
            given int.
            if list of ints, returns maps of cluster labels with ids in
            given list.
        calibrate : bool
            if True, calibrates plots where calibration is available
            from the axes_manager. If False, plots are in pixels/channels.
        same_window : bool
            if True, plots each factor to the same window.  They are
            not scaled. Default is True.
        title : string
            Title of the plot.
        with_centers : bool
            If True, also returns figure(s) with the cluster centers for the
            given cluster_ids.
        cmap : matplotlib colormap
            The colormap used for the factor image, or for peak
            characteristics, the colormap used for the scatter plot of
            some peak characteristic.
        no_nans : bool
            If True, removes NaN's from the loading plots.
        per_row : int
            the number of plots in each row, when the same_window
            parameter is True.
        axes_decor : {'all', 'ticks', 'off', None}, optional
            Controls how the axes are displayed on each image; default is 'all'
            If 'all', both ticks and axis labels will be shown
            If 'ticks', no axis labels will be shown, but ticks/labels will
            If 'off', all decorations and frame will be disabled
            If None, no axis decorations will be shown, but ticks/frame will

        See Also
        --------
        plot_cluster_signals, plot_cluster_results.

        """
        if self.axes_manager.navigation_dimension > 2:
            raise NotImplementedError("This method cannot plot labels of "
                                      "dimension higher than 2."
                                      "You can use "
                                      "`plot_cluster_results` instead.")
        if same_window is None:
            same_window = True
        labels = self.learning_results.cluster_labels.astype("uint")
        if with_centers:
            centers = self.learning_results.cluster_centers.T
        else:
            centers = None

        if cluster_ids is None:
            cluster_ids = range(labels.shape[0])

        comp_label = kwargs.get("comp_label", None)
        title = _change_API_comp_label(title, comp_label)
        if title is None:
            title = self._get_plot_title(
                'Cluster labels of', same_window=same_window)

        return self._plot_loadings(labels,
                                   comp_ids=cluster_ids,
                                   with_factors=with_centers,
                                   factors=centers,
                                   same_window=same_window,
                                   comp_label=title,
                                   cmap=cmap,
                                   no_nans=no_nans,
                                   per_row=per_row,
                                   axes_decor=axes_decor)


    def plot_cluster_distances(
        self,
        cluster_ids=None,
        calibrate=True,
        same_window=True,
        with_centers=False,
        cmap=plt.cm.gray,
        no_nans=False,
        per_row=3,
        axes_decor='all',
        title=None,
        **kwargs):
        """Plot the euclidian distances to the centroid of each cluster.

        In case of 1D navigation axis,
        each line can be toggled on and off by clicking on the legended
        line.

        Parameters
        ----------
        cluster_ids : None, int, or list of ints
            if None (default), returns maps of all components using the
            number_of_cluster was defined when
            executing ``cluster``. Otherwise it raises a ValueError.
            if int, returns maps of cluster labels with ids from 0 to
            given int.
            if list of ints, returns maps of cluster labels with ids in
            given list.
        calibrate : bool
            if True, calibrates plots where calibration is available
            from the axes_manager. If False, plots are in pixels/channels.
        same_window : bool
            if True, plots each factor to the same window.  They are
            not scaled. Default is True.
        title : string
            Title of the plot.
        with_centers : bool
            If True, also returns figure(s) with the cluster centers for the
            given cluster_ids.
        cmap : matplotlib colormap
            The colormap used for the factor image, or for peak
            characteristics, the colormap used for the scatter plot of
            some peak characteristic.
        no_nans : bool
            If True, removes NaN's from the loading plots.
        per_row : int
            the number of plots in each row, when the same_window
            parameter is True.
        axes_decor : {'all', 'ticks', 'off', None}, optional
            Controls how the axes are displayed on each image; default is 'all'
            If 'all', both ticks and axis labels will be shown
            If 'ticks', no axis labels will be shown, but ticks/labels will
            If 'off', all decorations and frame will be disabled
            If None, no axis decorations will be shown, but ticks/frame will

        See Also
        --------
        plot_cluster_signals, plot_cluster_results, plot_cluster_labels

        """
        if self.axes_manager.navigation_dimension > 2:
            raise NotImplementedError("This method cannot plot labels of "
                                      "dimension higher than 2."
                                      "You can use "
                                      "`plot_cluster_results` instead.")
        if same_window is None:
            same_window = True
        distances = self.learning_results.cluster_distances
        if with_centers:
            centers = self.learning_results.cluster_centers.T
        else:
            centers = None

        if cluster_ids is None:
            cluster_ids = range(distances.shape[0])

        comp_label = kwargs.get("comp_label", None)
        title = _change_API_comp_label(title, comp_label)
        if title is None:
            title = self._get_plot_title(
                'Cluster distances of', same_window=same_window)

        return self._plot_loadings(distances,
                                   comp_ids=cluster_ids,
                                   with_factors=with_centers,
                                   factors=centers,
                                   same_window=same_window,
                                   comp_label=title,
                                   cmap=cmap,
                                   no_nans=no_nans,
                                   per_row=per_row,
                                   axes_decor=axes_decor)


    def plot_cluster_results(self,
                             centers_navigator="smart_auto",
                             labels_navigator="smart_auto",
                             centers_dim=2,
                             labels_dim=2,
                             ):
        """Plot the cluster labels and centers.

        Unlike `plot_cluster_labels` and `plot_cluster_signals`, this
        method displays one component at a time.
        Therefore it provides a more compact visualization than then other
        two methods.  The labels and centers  are displayed in different
        windows and each has its own navigator/sliders to navigate them if
        they are multidimensional. The component index axis is synchronized
        between the two.

        Parameters
        ----------
        centers_navigator, labels_navigator : {"smart_auto",
        "auto", None, "spectrum", Signal}
            "smart_auto" (default) displays sliders if the navigation
            dimension is less than 3. For a description of the other options
            see `plot` documentation for details.
        labels_dim, centers_dims : int
            Currently HyperSpy cannot plot signals of dimension higher than
            two. Therefore, to visualize the clustering results when the
            centers or the labels have signal dimension greater than 2
            we can view the data as spectra(images) by setting this parameter
            to 1(2). (Default 2)

        See Also
        --------
        plot_cluster_signals, plot_cluster_labels.

        """
        centers = self.get_cluster_signals()
        distances = self.get_cluster_distances()
        self.get_cluster_labels(merged=True).plot()
        _plot_x_results(factors=centers,
                        loadings=distances,
                        factors_navigator=centers_navigator,
                        loadings_navigator=labels_navigator,
                        factors_dim=centers_dim,
                        loadings_dim=labels_dim)



def _plot_x_results(factors, loadings, factors_navigator, loadings_navigator,
                    factors_dim, loadings_dim):
    factors.axes_manager._axes[0] = loadings.axes_manager._axes[0]
    if loadings.axes_manager.signal_dimension > 2:
        loadings.axes_manager.set_signal_dimension(loadings_dim)
    if factors.axes_manager.signal_dimension > 2:
        factors.axes_manager.set_signal_dimension(factors_dim)
    if (loadings_navigator == "smart_auto" and
            loadings.axes_manager.navigation_dimension < 3):
        loadings_navigator = "slider"
    else:
        loadings_navigator = "auto"
    if (factors_navigator == "smart_auto" and
        (factors.axes_manager.navigation_dimension < 3 or
         loadings_navigator is not None)):
        factors_navigator = None
    else:
        factors_navigator = "auto"
    loadings.plot(navigator=loadings_navigator)
    factors.plot(navigator=factors_navigator)


def _change_API_comp_label(title, comp_label):
    if comp_label is not None:
        if title is None:
            title = comp_label
            warnings.warn("The 'comp_label' argument will be deprecated "
                          "in 2.0, please use 'title' instead",
                          VisibleDeprecationWarning)
        else:
            warnings.warn("The 'comp_label' argument will be deprecated "
                          "in 2.0, Since you are already using the 'title'",
                          "argument, 'comp_label' is ignored.",
                          VisibleDeprecationWarning)
    return title


class SpecialSlicersSignal(SpecialSlicers):

    def __setitem__(self, i, j):
        """x.__setitem__(i, y) <==> x[i]=y
        """
        if isinstance(j, BaseSignal):
            j = j.data
        array_slices = self.obj._get_array_slices(i, self.isNavigation)
        self.obj.data[array_slices] = j

    def __len__(self):
        return self.obj.axes_manager.signal_shape[0]


class BaseSetMetadataItems(t.HasTraits):

    def __init__(self, signal):
        for key, value in self.mapping.items():
            if signal.metadata.has_item(key):
                setattr(self, value, signal.metadata.get_item(key))
        self.signal = signal

    def store(self, *args, **kwargs):
        for key, value in self.mapping.items():
            if getattr(self, value) != t.Undefined:
                self.signal.metadata.set_item(key, getattr(self, value))


class BaseSignal(FancySlicing,
                 MVA,
                 MVATools,):

    _dtype = "real"
    _signal_dimension = -1
    _signal_type = ""
    _lazy = False
    _alias_signal_types = []
    _additional_slicing_targets = [
        "metadata.Signal.Noise_properties.variance",
    ]

    def __init__(self, data, **kwds):
        """Create a Signal from a numpy array.

        Parameters
        ----------
        data : :py:class:`numpy.ndarray`
           The signal data. It can be an array of any dimensions.
        axes : [dict/axes], optional
            List of either dictionaries or axes objects to define the axes (see 
            the documentation of the :py:class:`~hyperspy.axes.AxesManager` 
            class for more details).
        attributes : dict, optional
            A dictionary whose items are stored as attributes.
        metadata : dict, optional
            A dictionary containing a set of parameters
            that will to stores in the ``metadata`` attribute.
            Some parameters might be mandatory in some cases.
        original_metadata : dict, optional
            A dictionary containing a set of parameters
            that will to stores in the ``original_metadata`` attribute. It
            typically contains all the parameters that has been
            imported from the original data file.

        """
        # the 'full_initialisation' keyword is private API to be used by the
        # _assign_subclass method. Purposely not exposed as public API.
        # Its purpose is to avoid creating new attributes, which breaks events
        # and to reduce overhead when changing 'signal_type'.
        if kwds.get('full_initialisation', True):
            self._create_metadata()
            self.models = ModelManager(self)
            self.learning_results = LearningResults()
            kwds['data'] = data
            self._load_dictionary(kwds)
            self._plot = None
            self.inav = SpecialSlicersSignal(self, True)
            self.isig = SpecialSlicersSignal(self, False)
            self.events = Events()
            self.events.data_changed = Event("""
                Event that triggers when the data has changed

                The event trigger when the data is ready for consumption by any
                process that depend on it as input. Plotted signals automatically
                connect this Event to its `BaseSignal.plot()`.

                Note: The event only fires at certain specific times, not everytime
                that the `BaseSignal.data` array changes values.

                Arguments:
                    obj: The signal that owns the data.
                """, arguments=['obj'])

    def _create_metadata(self):
        self.metadata = DictionaryTreeBrowser()
        mp = self.metadata
        mp.add_node("_HyperSpy")
        mp.add_node("General")
        mp.add_node("Signal")
        mp._HyperSpy.add_node("Folding")
        folding = mp._HyperSpy.Folding
        folding.unfolded = False
        folding.signal_unfolded = False
        folding.original_shape = None
        folding.original_axes_manager = None
        self.original_metadata = DictionaryTreeBrowser()
        self.tmp_parameters = DictionaryTreeBrowser()

    def __repr__(self):
        if self.metadata._HyperSpy.Folding.unfolded:
            unfolded = "unfolded "
        else:
            unfolded = ""
        string = '<'
        string += self.__class__.__name__
        string += ", title: %s" % self.metadata.General.title
        string += ", %sdimensions: %s" % (
            unfolded,
            self.axes_manager._get_dimension_str())

        string += '>'

        return string

    def _binary_operator_ruler(self, other, op_name):
        exception_message = (
            "Invalid dimensions for this operation")
        if isinstance(other, BaseSignal):
            # Both objects are signals
            oam = other.axes_manager
            sam = self.axes_manager
            if sam.navigation_shape == oam.navigation_shape and \
                    sam.signal_shape == oam.signal_shape:
                # They have the same signal shape.
                # The signal axes are aligned but there is
                # no guarantee that data axes area aligned so we make sure that
                # they are aligned for the operation.
                sdata = self._data_aligned_with_axes
                odata = other._data_aligned_with_axes
                if op_name in INPLACE_OPERATORS:
                    self.data = getattr(sdata, op_name)(odata)
                    self.axes_manager._sort_axes()
                    return self
                else:
                    ns = self._deepcopy_with_new_data(
                        getattr(sdata, op_name)(odata))
                    ns.axes_manager._sort_axes()
                    return ns
            else:
                # Different navigation and/or signal shapes
                if not are_signals_aligned(self, other):
                    raise ValueError(exception_message)
                else:
                    # They are broadcastable but have different number of axes
                    ns, no = broadcast_signals(self, other)
                    sdata = ns.data
                    odata = no.data
                    if op_name in INPLACE_OPERATORS:
                        # This should raise a ValueError if the operation
                        # changes the shape of the object on the left.
                        self.data = getattr(sdata, op_name)(odata)
                        self.axes_manager._sort_axes()
                        return self
                    else:
                        ns.data = getattr(sdata, op_name)(odata)
                        return ns

        else:
            # Second object is not a Signal
            if op_name in INPLACE_OPERATORS:
                getattr(self.data, op_name)(other)
                return self
            else:
                return self._deepcopy_with_new_data(
                    getattr(self.data, op_name)(other))

    def _unary_operator_ruler(self, op_name):
        return self._deepcopy_with_new_data(getattr(self.data, op_name)())

    def _check_signal_dimension_equals_one(self):
        if self.axes_manager.signal_dimension != 1:
            raise SignalDimensionError(self.axes_manager.signal_dimension, 1)

    def _check_signal_dimension_equals_two(self):
        if self.axes_manager.signal_dimension != 2:
            raise SignalDimensionError(self.axes_manager.signal_dimension, 2)

    def _deepcopy_with_new_data(self, data=None, copy_variance=False,
                                copy_navigator=False,
                                copy_learning_results=False):
        """Returns a deepcopy of itself replacing the data.

        This method has an advantage over the default :py:func:`copy.deepcopy`
        in that it does not copy the data, which can save memory.

        Parameters
        ----------
        data : None or :py:class:`numpy.ndarray`
        copy_variance : bool
            Whether to copy the variance of the signal to the new copy
        copy_navigator : bool
            Whether to copy the navigator of the signal to the new copy
        copy_learning_results : bool
            Whether to copy the learning_results of the signal to the new copy

        Returns
        -------
        ns : :py:class:`~hyperspy.signal.BaseSignal` (or subclass)
            The newly copied signal

        """
        old_np = None
        old_navigator = None
        old_learning_results = None
        try:
            old_data = self.data
            self.data = None
            old_plot = self._plot
            self._plot = None
            old_models = self.models._models
            if not copy_variance and "Noise_properties" in self.metadata.Signal:
                old_np = self.metadata.Signal.Noise_properties
                del self.metadata.Signal.Noise_properties
            if not copy_navigator and self.metadata.has_item('_HyperSpy.navigator'):
                old_navigator = self.metadata._HyperSpy.navigator
                del self.metadata._HyperSpy.navigator
            if not copy_learning_results:
                old_learning_results = self.learning_results
                del self.learning_results
            self.models._models = DictionaryTreeBrowser()
            ns = self.deepcopy()
            ns.data = data
            return ns
        finally:
            self.data = old_data
            self._plot = old_plot
            self.models._models = old_models
            if old_np is not None:
                self.metadata.Signal.Noise_properties = old_np
            if old_navigator is not None:
                self.metadata._HyperSpy.navigator = old_navigator
            if old_learning_results is not None:
                self.learning_results = old_learning_results

    def as_lazy(self, copy_variance=True, copy_navigator=True,
                copy_learning_results=True):
        """
        Create a copy of the given Signal as a
        :py:class:`~hyperspy._signals.lazy.LazySignal`.

        Parameters
        ----------
        copy_variance : bool
            Whether or not to copy the variance from the original Signal to
            the new lazy version. Default is True.
        copy_navigator : bool
            Whether or not to copy the navigator from the original Signal to
            the new lazy version. Default is True.
        copy_learning_results : bool
            Whether to copy the learning_results from the original signal to
            the new lazy version. Default is True.

        Returns
        -------
        res : :py:class:`~hyperspy._signals.lazy.LazySignal`
            The same signal, converted to be lazy
        """
        res = self._deepcopy_with_new_data(
            self.data,
            copy_variance=copy_variance,
            copy_navigator=copy_navigator,
            copy_learning_results=copy_learning_results
            )
        res._lazy = True
        res._assign_subclass()
        return res

    def _summary(self):
        string = "\n\tTitle: "
        string += self.metadata.General.title
        if self.metadata.has_item("Signal.signal_type"):
            string += "\n\tSignal type: "
            string += self.metadata.Signal.signal_type
        string += "\n\tData dimensions: "
        string += str(self.axes_manager.shape)
        string += "\n\tData type: "
        string += str(self.data.dtype)
        return string

    def _print_summary(self):
        print(self._summary())

    @property
    def data(self):
        """The underlying data structure as a :py:class:`numpy.ndarray` (or
        :py:class:`dask.array.Array`, if the Signal is lazy)."""
        return self._data

    @data.setter
    def data(self, value):
        from dask.array import Array
        if isinstance(value, Array):
            if not value.ndim:
                value = value.reshape((1,))
            self._data = value
        else:
            self._data = np.atleast_1d(np.asanyarray(value))

    def _load_dictionary(self, file_data_dict):
        """Load data from dictionary.

        Parameters
        ----------
        file_data_dict : dict
            A dictionary containing at least a 'data' keyword with an array of
            arbitrary dimensions. Additionally the dictionary can contain the
            following items:

            * data: the signal data. It can be an array of any dimensions.

            * axes: a dictionary to define the axes (see the documentation of
              the :py:class:`~hyperspy.axes.AxesManager` class for more details).
            * attributes: a dictionary whose items are stored as attributes.

            * metadata: a dictionary containing a set of parameters that will
              to stores in the `metadata` attribute. Some parameters might be
              mandatory in some cases.
            * original_metadata: a dictionary containing a set of parameters
              that will to stores in the `original_metadata` attribute. It
              typically contains all the parameters that has been
              imported from the original data file.

        """
        self.data = file_data_dict['data']
        oldlazy = self._lazy
        if 'models' in file_data_dict:
            self.models._add_dictionary(file_data_dict['models'])
        if 'axes' not in file_data_dict:
            file_data_dict['axes'] = self._get_undefined_axes_list()
        self.axes_manager = AxesManager(
            file_data_dict['axes'])
        if 'metadata' not in file_data_dict:
            file_data_dict['metadata'] = {}
        if 'original_metadata' not in file_data_dict:
            file_data_dict['original_metadata'] = {}
        if 'attributes' in file_data_dict:
            for key, value in file_data_dict['attributes'].items():
                if hasattr(self, key):
                    if isinstance(value, dict):
                        for k, v in value.items():
                            setattr(getattr(self, key), k, v)
                    else:
                        setattr(self, key, value)
        self.original_metadata.add_dictionary(
            file_data_dict['original_metadata'])
        self.metadata.add_dictionary(
            file_data_dict['metadata'])
        if "title" not in self.metadata.General:
            self.metadata.General.title = ''
        if (self._signal_type or not self.metadata.has_item("Signal.signal_type")):
            self.metadata.Signal.signal_type = self._signal_type
        if "learning_results" in file_data_dict:
            self.learning_results.__dict__.update(
                file_data_dict["learning_results"])
        if self._lazy is not oldlazy:
            self._assign_subclass()

# TODO: try to find a way to use dask ufuncs when called with lazy data (e.g.
# np.log(s) -> da.log(s.data) wrapped.
    def __array__(self, dtype=None):
        if dtype:
            return self.data.astype(dtype)
        else:
            return self.data

    def __array_wrap__(self, array, context=None):

        signal = self._deepcopy_with_new_data(array)
        if context is not None:
            # ufunc, argument of the ufunc, domain of the ufunc
            # In ufuncs with multiple outputs, domain indicates which output
            # is currently being prepared (eg. see modf).
            # In ufuncs with a single output, domain is 0
            uf, objs, huh = context

            def get_title(signal, i=0):
                g = signal.metadata.General
                if g.title:
                    return g.title
                else:
                    return "Untitled Signal %s" % (i + 1)

            title_strs = []
            i = 0
            for obj in objs:
                if isinstance(obj, BaseSignal):
                    title_strs.append(get_title(obj, i))
                    i += 1
                else:
                    title_strs.append(str(obj))

            signal.metadata.General.title = "%s(%s)" % (
                uf.__name__, ", ".join(title_strs))

        return signal

    def squeeze(self):
        """Remove single-dimensional entries from the shape of an array
        and the axes. See :py:func:`numpy.squeeze` for more details.

        Returns
        -------
        s : signal
            A new signal object with single-entry dimensions removed

        Examples
        --------
        >>> s = hs.signals.Signal2D(np.random.random((2,1,1,6,8,8)))
        <Signal2D, title: , dimensions: (6, 1, 1, 2|8, 8)>
        >>> s = s.squeeze()
        >>> s
        <Signal2D, title: , dimensions: (6, 2|8, 8)>
        """
        # We deepcopy everything but data
        self = self._deepcopy_with_new_data(self.data)
        for ax in (self.axes_manager.signal_axes, self.axes_manager.navigation_axes):
            for axis in reversed(ax):
                if axis.size == 1:
                    self._remove_axis(axis.index_in_axes_manager)
        self.data = self.data.squeeze()
        return self

    def _to_dictionary(self, add_learning_results=True, add_models=False,
                       add_original_metadata=True):
        """Returns a dictionary that can be used to recreate the signal.

        All items but `data` are copies.

        Parameters
        ----------
        add_learning_results : bool, optional
            Whether or not to include any multivariate learning results in
            the outputted dictionary. Default is True.
        add_models : bool, optional
            Whether or not to include any models in the outputted dictionary.
            Default is False
        add_original_metadata : bool
            Whether or not to include the original_medata in the outputted
            dictionary. Default is True.

        Returns
        -------
        dic : dict
            The dictionary that can be used to recreate the signal

        """
        dic = {'data': self.data,
               'axes': self.axes_manager._get_axes_dicts(),
               'metadata': copy.deepcopy(self.metadata.as_dictionary()),
               'tmp_parameters': self.tmp_parameters.as_dictionary(),
               'attributes': {'_lazy': self._lazy},
               }
        if add_original_metadata:
            dic['original_metadata'] = copy.deepcopy(
                self.original_metadata.as_dictionary()
                )
        if add_learning_results and hasattr(self, 'learning_results'):
            dic['learning_results'] = copy.deepcopy(
                self.learning_results.__dict__)
        if add_models:
            dic['models'] = self.models._models.as_dictionary()
        return dic

    def _get_undefined_axes_list(self):
        axes = []
        for s in self.data.shape:
            axes.append({'size': int(s), })
        return axes

    def __call__(self, axes_manager=None, fft_shift=False):
        if axes_manager is None:
            axes_manager = self.axes_manager
        value = np.atleast_1d(self.data.__getitem__(
            axes_manager._getitem_tuple))
        if isinstance(value, da.Array):
            value = np.asarray(value)
        if fft_shift:
            value = np.fft.fftshift(value)
        return value

    @property
    def navigator(self):
        return self.metadata.get_item('_HyperSpy.navigator')

    @navigator.setter
    def navigator(self, navigator):
        self.metadata.set_item('_HyperSpy.navigator', navigator)

    def plot(self, navigator="auto", axes_manager=None, plot_markers=True,
             **kwargs):
        """%s
        %s
        %s
        %s
        """
        if self._plot is not None:
            self._plot.close()
        if 'power_spectrum' in kwargs:
            if not np.issubdtype(self.data.dtype, np.complexfloating):
                raise ValueError('The parameter `power_spectrum` required a '
                                 'signal with complex data type.')
                del kwargs['power_spectrum']

        if axes_manager is None:
            axes_manager = self.axes_manager
        if self.is_rgbx is True:
            if axes_manager.navigation_size < 2:
                navigator = None
            else:
                navigator = "slider"
        if axes_manager.signal_dimension == 0:
            self._plot = mpl_he.MPL_HyperExplorer()
        elif axes_manager.signal_dimension == 1:
            # Hyperspectrum
            self._plot = mpl_hse.MPL_HyperSignal1D_Explorer()
        elif axes_manager.signal_dimension == 2:
            self._plot = mpl_hie.MPL_HyperImage_Explorer()
        else:
            raise ValueError(
                "Plotting is not supported for this view. "
                "Try e.g. 's.transpose(signal_axes=1).plot()' for "
                "plotting as a 1D signal, or "
                "'s.transpose(signal_axes=(1,2)).plot()' "
                "for plotting as a 2D signal.")

        self._plot.axes_manager = axes_manager
        self._plot.signal_data_function = self.__call__

        if self.metadata.has_item("Signal.quantity"):
            self._plot.quantity_label = self.metadata.Signal.quantity
        if self.metadata.General.title:
            title = self.metadata.General.title
            self._plot.signal_title = title
        elif self.tmp_parameters.has_item('filename'):
            self._plot.signal_title = self.tmp_parameters.filename

        def get_static_explorer_wrapper(*args, **kwargs):
            if np.issubdtype(navigator.data.dtype, np.complexfloating):
                return np.abs(navigator())
            else:
                return navigator()

        def get_1D_sum_explorer_wrapper(*args, **kwargs):
            navigator = self
            # Sum over all but the first navigation axis.
            am = navigator.axes_manager
            navigator = navigator.sum(am.signal_axes + am.navigation_axes[1:])
            return np.nan_to_num(navigator.data).squeeze()

        def get_dynamic_explorer_wrapper(*args, **kwargs):
            navigator.axes_manager.indices = self.axes_manager.indices[
                navigator.axes_manager.signal_dimension:]
            navigator.axes_manager._update_attributes()
            if np.issubdtype(navigator().dtype, np.complexfloating):
                return np.abs(navigator())
            else:
                return navigator()

        if not isinstance(navigator, BaseSignal) and navigator == "auto":
            if self.navigator is not None:
                navigator = self.navigator
            elif (self.axes_manager.navigation_dimension > 1 and
                    np.any(np.array([not axis.is_uniform for axis in
                                     self.axes_manager.navigation_axes]))):
                navigator = "slider"
            elif (self.axes_manager.navigation_dimension == 1 and
                    self.axes_manager.signal_dimension == 1):
                if (self.axes_manager.navigation_axes[0].is_uniform and 
                        self.axes_manager.signal_axes[0].is_uniform):
                    navigator = "data"
                else:
                    navigator = "spectrum"
            elif self.axes_manager.navigation_dimension > 0:
                if self.axes_manager.signal_dimension == 0:
                    navigator = self.deepcopy()
                else:
                    navigator = interactive(
                        self.sum,
                        self.events.data_changed,
                        self.axes_manager.events.any_axis_changed,
                        self.axes_manager.signal_axes)
                if navigator.axes_manager.navigation_dimension == 1:
                    navigator = interactive(
                        navigator.as_signal1D,
                        navigator.events.data_changed,
                        navigator.axes_manager.events.any_axis_changed, 0)
                else:
                    navigator = interactive(
                        navigator.as_signal2D,
                        navigator.events.data_changed,
                        navigator.axes_manager.events.any_axis_changed,
                        (0, 1))
            else:
                navigator = None
        # Navigator properties
        if axes_manager.navigation_axes:
            # check first if we have a signal to avoid comparion of signal with
            # string
            if isinstance(navigator, BaseSignal):
                def is_shape_compatible(navigation_shape, shape):
                    return (navigation_shape == shape or
                            navigation_shape[:2] == shape or
                            (navigation_shape[0],) == shape
                            )
                # Static navigator
                if is_shape_compatible(axes_manager.navigation_shape,
                                       navigator.axes_manager.signal_shape):
                    self._plot.navigator_data_function = get_static_explorer_wrapper
                # Static transposed navigator
                elif is_shape_compatible(axes_manager.navigation_shape,
                                         navigator.axes_manager.navigation_shape):
                    navigator = navigator.T
                    self._plot.navigator_data_function = get_static_explorer_wrapper
                # Dynamic navigator
                elif (axes_manager.navigation_shape ==
                      navigator.axes_manager.signal_shape +
                      navigator.axes_manager.navigation_shape):
                    self._plot.navigator_data_function = get_dynamic_explorer_wrapper
                else:
                    raise ValueError(
                        "The dimensions of the provided (or stored) navigator "
                        "are not compatible with this signal.")
            elif navigator == "slider":
                self._plot.navigator_data_function = "slider"
            elif navigator is None:
                self._plot.navigator_data_function = None
            elif navigator == "data":
                if np.issubdtype(self.data.dtype, np.complexfloating):
                    self._plot.navigator_data_function = lambda axes_manager=None: np.abs(
                        self.data)
                else:
                    self._plot.navigator_data_function = lambda axes_manager=None: self.data
            elif navigator == "spectrum":
                self._plot.navigator_data_function = get_1D_sum_explorer_wrapper
            else:
                raise ValueError(
                    'navigator must be one of "spectrum","auto", '
                    '"slider", None, a Signal instance')

        self._plot.plot(**kwargs)
        self.events.data_changed.connect(self.update_plot, [])

        p = self._plot.signal_plot if self._plot.signal_plot else self._plot.navigator_plot
        p.events.closed.connect(
            lambda: self.events.data_changed.disconnect(self.update_plot),
            [])

        if plot_markers:
            if self.metadata.has_item('Markers'):
                self._plot_permanent_markers()

    plot.__doc__ %= (BASE_PLOT_DOCSTRING, BASE_PLOT_DOCSTRING_PARAMETERS,
                     PLOT1D_DOCSTRING, PLOT2D_KWARGS_DOCSTRING)

    def save(self, filename=None, overwrite=None, extension=None,
             **kwds):
        """Saves the signal in the specified format.

        The function gets the format from the specified extension (see
        :ref:`supported-formats` in the User Guide for more information):

        * ``'hspy'`` for HyperSpy's HDF5 specification
        * ``'rpl'`` for Ripple (useful to export to Digital Micrograph)
        * ``'msa'`` for EMSA/MSA single spectrum saving.
        * ``'unf'`` for SEMPER unf binary format.
        * ``'blo'`` for Blockfile diffraction stack saving.
        * Many image formats such as ``'png'``, ``'tiff'``, ``'jpeg'``...

        If no extension is provided the default file format as defined
        in the `preferences` is used.
        Please note that not all the formats supports saving datasets of
        arbitrary dimensions, e.g. ``'msa'`` only supports 1D data, and
        blockfiles only supports image stacks with a `navigation_dimension` < 2.

        Each format accepts a different set of parameters. For details
        see the specific format documentation.

        Parameters
        ----------
        filename : str or None
            If None (default) and `tmp_parameters.filename` and
            `tmp_parameters.folder` are defined, the
            filename and path will be taken from there. A valid
            extension can be provided e.g. ``'my_file.rpl'``
            (see `extension` parameter).
        overwrite : None or bool
            If None, if the file exists it will query the user. If
            True(False) it does(not) overwrite the file if it exists.
        extension : None or str
            The extension of the file that defines the file format.
            Allowable string values are: {``'hspy'``, ``'hdf5'``, ``'rpl'``,
            ``'msa'``, ``'unf'``, ``'blo'``, ``'emd'``, and common image
            extensions e.g. ``'tiff'``, ``'png'``, etc.}
            ``'hspy'`` and ``'hdf5'`` are equivalent. Use ``'hdf5'`` if
            compatibility with HyperSpy versions older than 1.2 is required.
            If ``None``, the extension is determined from the following list in
            this order:

            i) the filename
            ii)  `Signal.tmp_parameters.extension`
            iii) ``'hspy'`` (the default extension)
        chunks : tuple or True or None (default)
            HyperSpy, Nexus and EMD NCEM format only. Define chunks used when
            saving. The chunk shape should follow the order of the array
            (``s.data.shape``), not the shape of the ``axes_manager``.
            If None and lazy signal, the dask array chunking is used.
            If None and non-lazy signal, the chunks are estimated automatically
            to have at least one chunk per signal space.
            If True, the chunking is determined by the the h5py ``guess_chunk``
            function.
        save_original_metadata : bool , default : False
            Nexus file only. Option to save hyperspy.original_metadata with
            the signal. A loaded Nexus file may have a large amount of data
            when loaded which you may wish to omit on saving
        use_default : bool , default : False
            Nexus file only. Define the default dataset in the file.
            If set to True the signal or first signal in the list of signals
            will be defined as the default (following Nexus v3 data rules).

        """
        if filename is None:
            if (self.tmp_parameters.has_item('filename') and
                    self.tmp_parameters.has_item('folder')):
                filename = Path(
                    self.tmp_parameters.folder,
                    self.tmp_parameters.filename)
                extension = (self.tmp_parameters.extension
                             if not extension
                             else extension)
            elif self.metadata.has_item('General.original_filename'):
                filename = self.metadata.General.original_filename
            else:
                raise ValueError('File name not defined')

        filename = Path(filename)
        if extension is not None:
            filename = filename.with_suffix(f".{extension}")
        io.save(filename, self, overwrite=overwrite, **kwds)

    def _replot(self):
        if self._plot is not None:
            if self._plot.is_active:
                self.plot()

    def update_plot(self):
        """
        If this Signal has been plotted, update the signal and navigator
        plots, as appropriate.
        """
        if self._plot is not None and self._plot.is_active:
            if self._plot.signal_plot is not None:
                self._plot.signal_plot.update()
            if self._plot.navigator_plot is not None:
                self._plot.navigator_plot.update()

    def get_dimensions_from_data(self):
        """Get the dimension parameters from the Signal's underlying data.
        Useful when the data structure was externally modified, or when the
        spectrum image was not loaded from a file
        """
        dc = self.data
        for axis in self.axes_manager._axes:
            axis.size = int(dc.shape[axis.index_in_array])

    def crop(self, axis, start=None, end=None, convert_units=False):
        """Crops the data in a given axis. The range is given in pixels.

        Parameters
        ----------
        axis : int or str
            Specify the data axis in which to perform the cropping
            operation. The axis can be specified using the index of the
            axis in `axes_manager` or the axis name.
        start : int, float, or None
            The beginning of the cropping interval. If type is ``int``,
            the value is taken as the axis index. If type is ``float`` the index
            is calculated using the axis calibration. If `start`/`end` is
            ``None`` the method crops from/to the low/high end of the axis.
        end : int, float, or None
            The end of the cropping interval. If type is ``int``,
            the value is taken as the axis index. If type is ``float`` the index
            is calculated using the axis calibration. If `start`/`end` is
            ``None`` the method crops from/to the low/high end of the axis.
        convert_units : bool
            Default is ``False``. If ``True``, convert the units using the
            :py:meth:`~hyperspy.axes.AxesManager.convert_units` method
            of the :py:class:`~hyperspy.axes.AxesManager`. If ``False``,
            does nothing.
        """
        axis = self.axes_manager[axis]
        i1, i2 = axis._get_index(start), axis._get_index(end)
        # To prevent an axis error, which may confuse users
        if i1 is not None and i2 is not None and not i1 != i2:
            raise ValueError("The `start` and `end` values need to be "
                             "different.")

        # We take a copy to guarantee the continuity of the data
        self.data = self.data[
            (slice(None),) * axis.index_in_array + (slice(i1, i2),
                                                    Ellipsis)]

        axis.crop(i1, i2)
        self.get_dimensions_from_data()
        self.squeeze()
        self.events.data_changed.trigger(obj=self)
        if convert_units:
            self.axes_manager.convert_units(axis)

    def swap_axes(self, axis1, axis2, optimize=False):
        """Swap two axes in the signal.

        Parameters
        ----------
        axis1%s
        axis2%s
        %s

        Returns
        -------
        s : :py:class:`~hyperspy.signal.BaseSignal` (or subclass)
            A copy of the object with the axes swapped.

        See also
        --------
        rollaxis
        """
        axis1 = self.axes_manager[axis1].index_in_array
        axis2 = self.axes_manager[axis2].index_in_array
        s = self._deepcopy_with_new_data(self.data.swapaxes(axis1, axis2))
        am = s.axes_manager
        am._update_trait_handlers(remove=True)
        c1 = am._axes[axis1]
        c2 = am._axes[axis2]
        c1.slice, c2.slice = c2.slice, c1.slice
        c1.navigate, c2.navigate = c2.navigate, c1.navigate
        c1.is_binned, c2.is_binned = c2.is_binned, c1.is_binned
        am._axes[axis1] = c2
        am._axes[axis2] = c1
        am._update_attributes()
        am._update_trait_handlers(remove=False)
        if optimize:
            s._make_sure_data_is_contiguous()
        return s

    swap_axes.__doc__ %= (ONE_AXIS_PARAMETER, ONE_AXIS_PARAMETER, OPTIMIZE_ARG)

    def rollaxis(self, axis, to_axis, optimize=False):
        """Roll the specified axis backwards, until it lies in a given position.

        Parameters
        ----------
        axis %s The axis to roll backwards.
            The positions of the other axes do not change relative to one
            another.
        to_axis %s The axis is rolled until it lies before this other axis.
        %s

        Returns
        -------
        s : :py:class:`~hyperspy.signal.BaseSignal` (or subclass)
            Output signal.

        See also
        --------
        :py:func:`numpy.roll`, swap_axes

        Examples
        --------
        >>> s = hs.signals.Signal1D(np.ones((5,4,3,6)))
        >>> s
        <Signal1D, title: , dimensions: (3, 4, 5, 6)>
        >>> s.rollaxis(3, 1)
        <Signal1D, title: , dimensions: (3, 4, 5, 6)>
        >>> s.rollaxis(2,0)
        <Signal1D, title: , dimensions: (5, 3, 4, 6)>

        """
        axis = self.axes_manager[axis].index_in_array
        to_index = self.axes_manager[to_axis].index_in_array
        if axis == to_index:
            return self.deepcopy()
        new_axes_indices = hyperspy.misc.utils.rollelem(
            [axis_.index_in_array for axis_ in self.axes_manager._axes],
            index=axis,
            to_index=to_index)

        s = self._deepcopy_with_new_data(self.data.transpose(new_axes_indices))
        s.axes_manager._axes = hyperspy.misc.utils.rollelem(
            s.axes_manager._axes,
            index=axis,
            to_index=to_index)
        s.axes_manager._update_attributes()
        if optimize:
            s._make_sure_data_is_contiguous()
        return s

    rollaxis.__doc__ %= (ONE_AXIS_PARAMETER, ONE_AXIS_PARAMETER, OPTIMIZE_ARG)

    @property
    def _data_aligned_with_axes(self):
        """Returns a view of `data` with is axes aligned with the Signal axes.

        """
        if self.axes_manager.axes_are_aligned_with_data:
            return self.data
        else:
            am = self.axes_manager
            nav_iia_r = am.navigation_indices_in_array[::-1]
            sig_iia_r = am.signal_indices_in_array[::-1]
            # nav_sort = np.argsort(nav_iia_r)
            # sig_sort = np.argsort(sig_iia_r) + len(nav_sort)
            data = self.data.transpose(nav_iia_r + sig_iia_r)
            return data

    def _validate_rebin_args_and_get_factors(self, new_shape=None, scale=None):

        if new_shape is None and scale is None:
            raise ValueError("One of new_shape, or scale must be specified")
        elif new_shape is None and scale is None:
            raise ValueError(
                "Only one out of new_shape or scale should be specified. "
                "Not both.")
        elif new_shape:
            if len(new_shape) != len(self.data.shape):
                raise ValueError("Wrong new_shape size")
            for axis in self.axes_manager._axes:
                if axis.is_uniform is False:
                    raise NotImplementedError(
                            "rebinning of non-uniform axes is not yet implemented.")
            new_shape_in_array = np.array([new_shape[axis.index_in_axes_manager]
                                           for axis in self.axes_manager._axes])
            factors = np.array(self.data.shape) / new_shape_in_array
        else:
            if len(scale) != len(self.data.shape):
                raise ValueError("Wrong scale size")
            for axis in self.axes_manager._axes:
                if axis.is_uniform is False:
                    raise NotImplementedError(
                            "rebinning of non-uniform axes is not yet implemented.")
            factors = np.array([scale[axis.index_in_axes_manager]
                                for axis in self.axes_manager._axes])
        return factors  # Factors are in array order

    def rebin(self, new_shape=None, scale=None, crop=True, out=None):
        """
        Rebin the signal into a smaller or larger shape, based on linear
        interpolation. Specify **either** `new_shape` or `scale`.

        Parameters
        ----------
        new_shape : list (of floats or integer) or None
            For each dimension specify the new_shape. This will internally be
            converted into a `scale` parameter.
        scale : list (of floats or integer) or None
            For each dimension, specify the new:old pixel ratio, e.g. a ratio
            of 1 is no binning and a ratio of 2 means that each pixel in the new
            spectrum is twice the size of the pixels in the old spectrum.
            The length of the list should match the dimension of the
            Signal's underlying data array.
            *Note : Only one of `scale` or `new_shape` should be specified,
            otherwise the function will not run*
        crop : bool
            Whether or not to crop the resulting rebinned data (default is
            ``True``). When binning by a non-integer number of
            pixels it is likely that the final row in each dimension will
            contain fewer than the full quota to fill one pixel.

                - e.g. a 5*5 array binned by 2.1 will produce two rows
                  containing 2.1 pixels and one row containing only 0.8
                  pixels. Selection of ``crop=True`` or ``crop=False``
                  determines whether or not this `"black"` line is cropped
                  from the final binned array or not.

            Please note that if ``crop=False`` is used, the final row in each
            dimension may appear black if a fractional number of pixels are left
            over. It can be removed but has been left to preserve total counts
            before and after binning.
        %s

        Returns
        -------
        s : :py:class:`~hyperspy.signal.BaseSignal` (or subclass)
            The resulting cropped signal.

        Note
        ----
        Currently requires a uniform axis.

        Examples
        --------
        >>> spectrum = hs.signals.EDSTEMSpectrum(np.ones([4, 4, 10]))
        >>> spectrum.data[1, 2, 9] = 5
        >>> print(spectrum)
        <EDXTEMSpectrum, title: dimensions: (4, 4|10)>
        >>> print ('Sum = ', sum(sum(sum(spectrum.data))))
        Sum = 164.0
        >>> scale = [2, 2, 5]
        >>> test = spectrum.rebin(scale)
        >>> print(test)
        <EDSTEMSpectrum, title: dimensions (2, 2|2)>
        >>> print('Sum = ', sum(sum(sum(test.data))))
        Sum =  164.0

        """
        # TODO: Adapt so that it works if a non_uniform_axis exists, but is not
        # changed; for new_shape, a non_uniform_axis should be interpolated to a
        # linear grid
        factors = self._validate_rebin_args_and_get_factors(
            new_shape=new_shape,
            scale=scale,)
        s = out or self._deepcopy_with_new_data(None, copy_variance=True)
        data = hyperspy.misc.array_tools.rebin(
            self.data, scale=factors, crop=crop)

        if out:
            if out._lazy:
                out.data = data
            else:
                out.data[:] = data
        else:
            s.data = data
        s.get_dimensions_from_data()
        for axis, axis_src in zip(s.axes_manager._axes,
                                  self.axes_manager._axes):
            factor = factors[axis.index_in_array]
            axis.scale = axis_src.scale * factor
            axis.offset = axis_src.offset + (factor - 1) * axis_src.scale / 2
        if s.metadata.has_item('Signal.Noise_properties.variance'):
            if isinstance(s.metadata.Signal.Noise_properties.variance,
                          BaseSignal):
                var = s.metadata.Signal.Noise_properties.variance
                s.metadata.Signal.Noise_properties.variance = var.rebin(
                    new_shape=new_shape, scale=scale, crop=crop, out=out)
        if out is None:
            return s
        else:
            out.events.data_changed.trigger(obj=out)

    rebin.__doc__ %= (OUT_ARG)

    def split(self,
              axis='auto',
              number_of_parts='auto',
              step_sizes='auto'):
        """Splits the data into several signals.

        The split can be defined by giving the `number_of_parts`, a homogeneous
        step size, or a list of customized step sizes. By default (``'auto'``),
        the function is the reverse of :py:func:`~hyperspy.misc.utils.stack`.

        Parameters
        ----------
        axis %s
            If ``'auto'`` and if the object has been created with
            :py:func:`~hyperspy.misc.utils.stack` (and ``stack_metadata=True``),
            this method will return the former list of signals (information
            stored in `metadata._HyperSpy.Stacking_history`).
            If it was not created with :py:func:`~hyperspy.misc.utils.stack`,
            the last navigation axis will be used.
        number_of_parts : str or int
            Number of parts in which the spectrum image will be split. The
            splitting is homogeneous. When the axis size is not divisible
            by the `number_of_parts` the remainder data is lost without
            warning. If `number_of_parts` and `step_sizes` is ``'auto'``,
            `number_of_parts` equals the length of the axis,
            `step_sizes` equals one, and the axis is suppressed from each
            sub-spectrum.
        step_sizes : str, list (of ints), or int
            Size of the split parts. If ``'auto'``, the `step_sizes` equals one.
            If an int is given, the splitting is homogeneous.

        Examples
        --------
        >>> s = hs.signals.Signal1D(random.random([4,3,2]))
        >>> s
            <Signal1D, title: , dimensions: (3, 4|2)>
        >>> s.split()
            [<Signal1D, title: , dimensions: (3 |2)>,
            <Signal1D, title: , dimensions: (3 |2)>,
            <Signal1D, title: , dimensions: (3 |2)>,
            <Signal1D, title: , dimensions: (3 |2)>]
        >>> s.split(step_sizes=2)
            [<Signal1D, title: , dimensions: (3, 2|2)>,
            <Signal1D, title: , dimensions: (3, 2|2)>]
        >>> s.split(step_sizes=[1,2])
            [<Signal1D, title: , dimensions: (3, 1|2)>,
            <Signal1D, title: , dimensions: (3, 2|2)>]

        Note
        ----
        Requires a uniform axis.

        Returns
        -------
        splitted : list
            A list of the split signals

        """
        if number_of_parts != 'auto' and step_sizes != 'auto':
            raise ValueError(
                "You can define step_sizes or number_of_parts but not both."
            )

        shape = self.data.shape
        signal_dict = self._to_dictionary(add_learning_results=False)

        if axis == 'auto':
            mode = 'auto'
            if hasattr(self.metadata._HyperSpy, 'Stacking_history'):
                stack_history = self.metadata._HyperSpy.Stacking_history
                axis_in_manager = stack_history.axis
                step_sizes = stack_history.step_sizes
            else:
                axis_in_manager = self.axes_manager[-1 +
                                                    1j].index_in_axes_manager
        else:
            mode = 'manual'
            axis_in_manager = self.axes_manager[axis].index_in_axes_manager

        axis = self.axes_manager[axis_in_manager].index_in_array
        len_axis = self.axes_manager[axis_in_manager].size
        if self.axes_manager[axis].is_uniform is False:
            raise NotImplementedError(
                    "Splitting of signals over a non-uniform axis is not implemented")

        if number_of_parts == 'auto' and step_sizes == 'auto':
            step_sizes = 1
            number_of_parts = len_axis
        elif step_sizes == 'auto':
            if number_of_parts > shape[axis]:
                raise ValueError(
                    "The number of parts is greater than the axis size."
                )

            step_sizes = ([shape[axis] // number_of_parts, ] * number_of_parts)

        if isinstance(step_sizes, numbers.Integral):
            step_sizes = [step_sizes] * int(len_axis / step_sizes)

        splitted = []
        cut_index = np.array([0] + step_sizes).cumsum()

        axes_dict = signal_dict['axes']
        for i in range(len(cut_index) - 1):
            axes_dict[axis]['offset'] = self.axes_manager._axes[
                axis].index2value(cut_index[i])
            axes_dict[axis]['size'] = cut_index[i + 1] - cut_index[i]
            data = self.data[
                (slice(None), ) * axis +
                (slice(cut_index[i], cut_index[i + 1]), Ellipsis)]
            signal_dict['data'] = data
            splitted += self.__class__(**signal_dict),

        if number_of_parts == len_axis \
                or step_sizes == [1] * len_axis:
            for i, signal1D in enumerate(splitted):
                signal1D.data = signal1D.data[
                    signal1D.axes_manager._get_data_slice([(axis, 0)])]
                signal1D._remove_axis(axis_in_manager)

        if mode == 'auto' and hasattr(
                self.original_metadata, 'stack_elements'):
            for i, spectrum in enumerate(splitted):
                se = self.original_metadata.stack_elements['element' + str(i)]
                spectrum.metadata = copy.deepcopy(
                    se['metadata'])
                spectrum.original_metadata = copy.deepcopy(
                    se['original_metadata'])
                spectrum.metadata.General.title = se.metadata.General.title

        return splitted

    split.__doc__ %= (ONE_AXIS_PARAMETER)

    def _unfold(self, steady_axes, unfolded_axis):
        """Modify the shape of the data by specifying the axes whose
        dimension do not change and the axis over which the remaining axes will
        be unfolded

        Parameters
        ----------
        steady_axes : list
            The indices of the axes which dimensions do not change
        unfolded_axis : int
            The index of the axis over which all the rest of the axes (except
            the steady axes) will be unfolded

        See also
        --------
        fold

        Notes
        -----
        WARNING: this private function does not modify the signal subclass
        and it is intended for internal use only. To unfold use the public
        :py:meth:`~hyperspy.signal.BaseSignal.unfold`,
        :py:meth:`~hyperspy.signal.BaseSignal.unfold_navigation_space`,
        :py:meth:`~hyperspy.signal.BaseSignal.unfold_signal_space` instead.
        It doesn't make sense to perform an unfolding when `dim` < 2

        """
        if self.data.squeeze().ndim < 2:
            return

        # We need to store the original shape and coordinates to be used
        # by the fold function only if it has not been already stored by a
        # previous unfold
        folding = self.metadata._HyperSpy.Folding
        if folding.unfolded is False:
            folding.original_shape = self.data.shape
            folding.original_axes_manager = self.axes_manager
            folding.unfolded = True

        new_shape = [1] * len(self.data.shape)
        for index in steady_axes:
            new_shape[index] = self.data.shape[index]
        new_shape[unfolded_axis] = -1
        self.data = self.data.reshape(new_shape)
        self.axes_manager = self.axes_manager.deepcopy()
        uname = ''
        uunits = ''
        to_remove = []
        for axis, dim in zip(self.axes_manager._axes, new_shape):
            if dim == 1:
                uname += ',' + str(axis)
                uunits = ',' + str(axis.units)
                to_remove.append(axis)
        ua = self.axes_manager._axes[unfolded_axis]
        ua.name = str(ua) + uname
        ua.units = str(ua.units) + uunits
        ua.size = self.data.shape[unfolded_axis]
        for axis in to_remove:
            self.axes_manager.remove(axis.index_in_axes_manager)
        self.data = self.data.squeeze()
        self._assign_subclass()

    def unfold(self, unfold_navigation=True, unfold_signal=True):
        """Modifies the shape of the data by unfolding the signal and
        navigation dimensions separately

        Parameters
        ----------
        unfold_navigation : bool
            Whether or not to unfold the navigation dimension(s) (default:
            ``True``)
        unfold_signal : bool
            Whether or not to unfold the signal dimension(s) (default:
            ``True``)

        Returns
        -------
        needed_unfolding : bool
            Whether or not one of the axes needed unfolding (and that
            unfolding was performed)

        Note
        ----
        It doesn't make sense to perform an unfolding when the total number
        of dimensions is < 2.
        """
        unfolded = False
        if unfold_navigation:
            if self.unfold_navigation_space():
                unfolded = True
        if unfold_signal:
            if self.unfold_signal_space():
                unfolded = True
        return unfolded

    @contextmanager
    def unfolded(self, unfold_navigation=True, unfold_signal=True):
        """Use this function together with a `with` statement to have the
        signal be unfolded for the scope of the `with` block, before
        automatically refolding when passing out of scope.

        See also
        --------
        unfold, fold

        Examples
        --------
        >>> import numpy as np
        >>> s = BaseSignal(np.random.random((64,64,1024)))
        >>> with s.unfolded():
                # Do whatever needs doing while unfolded here
                pass

        """
        unfolded = self.unfold(unfold_navigation, unfold_signal)
        try:
            yield unfolded
        finally:
            if unfolded is not False:
                self.fold()

    def unfold_navigation_space(self):
        """Modify the shape of the data to obtain a navigation space of
        dimension 1

        Returns
        -------
        needed_unfolding : bool
            Whether or not the navigation space needed unfolding (and whether
            it was performed)
        """

        if self.axes_manager.navigation_dimension < 2:
            needed_unfolding = False
        else:
            needed_unfolding = True
            steady_axes = [
                axis.index_in_array for axis in
                self.axes_manager.signal_axes]
            unfolded_axis = (
                self.axes_manager.navigation_axes[0].index_in_array)
            self._unfold(steady_axes, unfolded_axis)
            if self.metadata.has_item('Signal.Noise_properties.variance'):
                variance = self.metadata.Signal.Noise_properties.variance
                if isinstance(variance, BaseSignal):
                    variance.unfold_navigation_space()
        return needed_unfolding

    def unfold_signal_space(self):
        """Modify the shape of the data to obtain a signal space of
        dimension 1

        Returns
        -------
        needed_unfolding : bool
            Whether or not the signal space needed unfolding (and whether
            it was performed)
        """
        if self.axes_manager.signal_dimension < 2:
            needed_unfolding = False
        else:
            needed_unfolding = True
            steady_axes = [
                axis.index_in_array for axis in
                self.axes_manager.navigation_axes]
            unfolded_axis = self.axes_manager.signal_axes[0].index_in_array
            self._unfold(steady_axes, unfolded_axis)
            self.metadata._HyperSpy.Folding.signal_unfolded = True
            if self.metadata.has_item('Signal.Noise_properties.variance'):
                variance = self.metadata.Signal.Noise_properties.variance
                if isinstance(variance, BaseSignal):
                    variance.unfold_signal_space()
        return needed_unfolding

    def fold(self):
        """If the signal was previously unfolded, fold it back"""
        folding = self.metadata._HyperSpy.Folding
        # Note that == must be used instead of is True because
        # if the value was loaded from a file its type can be np.bool_
        if folding.unfolded is True:
            self.data = self.data.reshape(folding.original_shape)
            self.axes_manager = folding.original_axes_manager
            folding.original_shape = None
            folding.original_axes_manager = None
            folding.unfolded = False
            folding.signal_unfolded = False
            self._assign_subclass()
            if self.metadata.has_item('Signal.Noise_properties.variance'):
                variance = self.metadata.Signal.Noise_properties.variance
                if isinstance(variance, BaseSignal):
                    variance.fold()

    def _make_sure_data_is_contiguous(self):
        if self.data.flags['C_CONTIGUOUS'] is False:
            _logger.info("{0!r} data is replaced by its optimized copy, see "
                         "optimize parameter of ``Basesignal.transpose`` "
                         "for more information.".format(self))
            self.data = np.ascontiguousarray(self.data)

    def _iterate_signal(self):
        """Iterates over the signal data.

        It is faster than using the signal iterator.

        """
        if self.axes_manager.navigation_size < 2:
            yield self()
            return
        self._make_sure_data_is_contiguous()
        axes = [axis.index_in_array for
                axis in self.axes_manager.signal_axes]
        if axes:
            unfolded_axis = (
                self.axes_manager.navigation_axes[0].index_in_array)
            new_shape = [1] * len(self.data.shape)
            for axis in axes:
                new_shape[axis] = self.data.shape[axis]
            new_shape[unfolded_axis] = -1
        else:  # signal_dimension == 0
            new_shape = (-1, 1)
            axes = [1]
            unfolded_axis = 0
        # Warning! if the data is not contigous it will make a copy!!
        data = self.data.reshape(new_shape)
        getitem = [0] * len(data.shape)
        for axis in axes:
            getitem[axis] = slice(None)
        for i in range(data.shape[unfolded_axis]):
            getitem[unfolded_axis] = i
            yield(data[tuple(getitem)])

    def _cycle_signal(self):
        """Cycles over the signal data.

        It is faster than using the signal iterator.

        Warning! could produce a infinite loop.

        """
        if self.axes_manager.navigation_size < 2:
            while True:
                yield self()
            return  # pragma: no cover

        self._make_sure_data_is_contiguous()
        axes = [axis.index_in_array for
                axis in self.axes_manager.signal_axes]
        if axes:
            unfolded_axis = (
                self.axes_manager.navigation_axes[0].index_in_array)
            new_shape = [1] * len(self.data.shape)
            for axis in axes:
                new_shape[axis] = self.data.shape[axis]
            new_shape[unfolded_axis] = -1
        else:  # signal_dimension == 0
            new_shape = (-1, 1)
            axes = [1]
            unfolded_axis = 0
        # Warning! if the data is not contigous it will make a copy!!
        data = self.data.reshape(new_shape)
        getitem = [0] * len(data.shape)
        for axis in axes:
            getitem[axis] = slice(None)
        i = 0
        Ni = data.shape[unfolded_axis]
        while True:
            getitem[unfolded_axis] = i
            yield(data[tuple(getitem)])
            i += 1
            i = 0 if i == Ni else i

    def _remove_axis(self, axes):
        am = self.axes_manager
        axes = am[axes]
        if not np.iterable(axes):
            axes = (axes,)
        if am.navigation_dimension + am.signal_dimension > len(axes):
            old_signal_dimension = am.signal_dimension
            am.remove(axes)
            if old_signal_dimension != am.signal_dimension:
                self._assign_subclass()
        else:
            # Create a "Scalar" axis because the axis is the last one left and
            # HyperSpy does not # support 0 dimensions
            from hyperspy.misc.utils import add_scalar_axis
            add_scalar_axis(self)

    def _ma_workaround(self, s, function, axes, ar_axes, out):
        # TODO: Remove if and when numpy.ma accepts tuple `axis`

        # Basically perform unfolding, but only on data. We don't care about
        # the axes since the function will consume it/them.
        if not np.iterable(ar_axes):
            ar_axes = (ar_axes,)

        ar_axes = sorted(ar_axes)
        new_shape = list(self.data.shape)
        for index in ar_axes[1:]:
            new_shape[index] = 1
        new_shape[ar_axes[0]] = -1
        data = self.data.reshape(new_shape).squeeze()

        if out:
            data = np.atleast_1d(function(data, axis=ar_axes[0],))
            if data.shape == out.data.shape:
                out.data[:] = data
                out.events.data_changed.trigger(obj=out)
            else:
                raise ValueError(
                    "The output shape %s does not match  the shape of "
                    "`out` %s" % (data.shape, out.data.shape))
        else:
            s.data = function(data, axis=ar_axes[0],)
            s._remove_axis([ax.index_in_axes_manager for ax in axes])
            return s

    def _apply_function_on_data_and_remove_axis(self, function, axes,
                                                out=None, **kwargs):
        axes = self.axes_manager[axes]
        if not np.iterable(axes):
            axes = (axes,)

        # Use out argument in numpy function when available for operations that
        # do not return scalars in numpy.
        np_out = not len(self.axes_manager._axes) == len(axes)
        ar_axes = tuple(ax.index_in_array for ax in axes)

        if len(ar_axes) == 0:
            # no axes is provided, so no operation needs to be done but we
            # still need to finished the execution of the function properly.
            if out:
                out.data[:] = self.data
                out.events.data_changed.trigger(obj=out)
                return
            else:
                return self
        elif len(ar_axes) == 1:
            ar_axes = ar_axes[0]

        s = out or self._deepcopy_with_new_data(None)

        if np.ma.is_masked(self.data):
            return self._ma_workaround(s=s, function=function, axes=axes,
                                       ar_axes=ar_axes, out=out)
        if out:
            if np_out:
                function(self.data, axis=ar_axes, out=out.data,)
            else:
                data = np.atleast_1d(function(self.data, axis=ar_axes,))
                if data.shape == out.data.shape:
                    out.data[:] = data
                else:
                    raise ValueError(
                        "The output shape %s does not match  the shape of "
                        "`out` %s" % (data.shape, out.data.shape))
            out.events.data_changed.trigger(obj=out)
        else:
            s.data = np.atleast_1d(
                function(self.data, axis=ar_axes,))
            s._remove_axis([ax.index_in_axes_manager for ax in axes])
            return s

    def sum(self, axis=None, out=None, rechunk=True):
        """Sum the data over the given axes.

        Parameters
        ----------
        axis %s
        %s
        %s

        Returns
        -------
        s : :py:class:`~hyperspy.signal.BaseSignal` (or subclasses)
            A new Signal containing the sum of the provided Signal along the
            specified axes.

        Note
        ----
        If you intend to calculate the numerical integral, please use the
        :py:meth:`integrate1D` function instead. To avoid erroneous misuse of the
        `sum` function as integral, it raises a warning when working with 
        a non-uniform axis.

        See also
        --------
        max, min, mean, std, var, indexmax, indexmin, valuemax, valuemin

        Examples
        --------
        >>> import numpy as np
        >>> s = BaseSignal(np.random.random((64,64,1024)))
        >>> s.data.shape
        (64,64,1024)
        >>> s.sum(-1).data.shape
        (64,64)

        """

        if axis is None:
            axis = self.axes_manager.navigation_axes

        axes = self.axes_manager[axis]
        if not np.iterable(axes):
            axes = (axes,)
        if any([not ax.is_uniform for ax in axes]):
            warnings.warn("You are summing over a non-uniform axis. The result "
                          "can not be used as an approximation of the "
                          "integral of the signal. For this functionality, "
                          "use integrate1D instead.")

        return self._apply_function_on_data_and_remove_axis(
            np.sum, axis, out=out, rechunk=rechunk)
    sum.__doc__ %= (MANY_AXIS_PARAMETER, OUT_ARG, RECHUNK_ARG)

    def max(self, axis=None, out=None, rechunk=True):
        """Returns a signal with the maximum of the signal along at least one
        axis.

        Parameters
        ----------
        axis %s
        %s
        %s

        Returns
        -------
        s : :py:class:`~hyperspy.signal.BaseSignal` (or subclasses)
            A new Signal containing the maximum of the provided Signal over the
            specified axes

        See also
        --------
        min, sum, mean, std, var, indexmax, indexmin, valuemax, valuemin

        Examples
        --------
        >>> import numpy as np
        >>> s = BaseSignal(np.random.random((64,64,1024)))
        >>> s.data.shape
        (64,64,1024)
        >>> s.max(-1).data.shape
        (64,64)

        """
        if axis is None:
            axis = self.axes_manager.navigation_axes
        return self._apply_function_on_data_and_remove_axis(
            np.max, axis, out=out, rechunk=rechunk)
    max.__doc__ %= (MANY_AXIS_PARAMETER, OUT_ARG, RECHUNK_ARG)

    def min(self, axis=None, out=None, rechunk=True):
        """Returns a signal with the minimum of the signal along at least one
        axis.

        Parameters
        ----------
        axis %s
        %s
        %s

        Returns
        -------
        s : :py:class:`~hyperspy.signal.BaseSignal` (or subclasses)
            A new Signal containing the minimum of the provided Signal over the
            specified axes

        See also
        --------
        max, sum, mean, std, var, indexmax, indexmin, valuemax, valuemin

        Examples
        --------
        >>> import numpy as np
        >>> s = BaseSignal(np.random.random((64,64,1024)))
        >>> s.data.shape
        (64,64,1024)
        >>> s.min(-1).data.shape
        (64,64)

        """
        if axis is None:
            axis = self.axes_manager.navigation_axes
        return self._apply_function_on_data_and_remove_axis(
            np.min, axis, out=out, rechunk=rechunk)
    min.__doc__ %= (MANY_AXIS_PARAMETER, OUT_ARG, RECHUNK_ARG)

    def mean(self, axis=None, out=None, rechunk=True):
        """Returns a signal with the average of the signal along at least one
        axis.

        Parameters
        ----------
        axis %s
        %s
        %s

        Returns
        -------
        s : :py:class:`~hyperspy.signal.BaseSignal` (or subclasses)
            A new Signal containing the mean of the provided Signal over the
            specified axes

        See also
        --------
        max, min, sum, std, var, indexmax, indexmin, valuemax, valuemin

        Examples
        --------
        >>> import numpy as np
        >>> s = BaseSignal(np.random.random((64,64,1024)))
        >>> s.data.shape
        (64,64,1024)
        >>> s.mean(-1).data.shape
        (64,64)

        """
        if axis is None:
            axis = self.axes_manager.navigation_axes
        return self._apply_function_on_data_and_remove_axis(
            np.mean, axis, out=out, rechunk=rechunk)
    mean.__doc__ %= (MANY_AXIS_PARAMETER, OUT_ARG, RECHUNK_ARG)

    def std(self, axis=None, out=None, rechunk=True):
        """Returns a signal with the standard deviation of the signal along
        at least one axis.

        Parameters
        ----------
        axis %s
        %s
        %s

        Returns
        -------
        s : :py:class:`~hyperspy.signal.BaseSignal` (or subclasses)
            A new Signal containing the standard deviation of the provided
            Signal over the specified axes

        See also
        --------
        max, min, sum, mean, var, indexmax, indexmin, valuemax, valuemin

        Examples
        --------
        >>> import numpy as np
        >>> s = BaseSignal(np.random.random((64,64,1024)))
        >>> s.data.shape
        (64,64,1024)
        >>> s.std(-1).data.shape
        (64,64)

        """
        if axis is None:
            axis = self.axes_manager.navigation_axes
        return self._apply_function_on_data_and_remove_axis(
            np.std, axis, out=out, rechunk=rechunk)
    std.__doc__ %= (MANY_AXIS_PARAMETER, OUT_ARG, RECHUNK_ARG)

    def var(self, axis=None, out=None, rechunk=True):
        """Returns a signal with the variances of the signal along at least one
        axis.

        Parameters
        ----------
        axis %s
        %s
        %s

        Returns
        -------
        s : :py:class:`~hyperspy.signal.BaseSignal` (or subclasses)
            A new Signal containing the variance of the provided Signal over the
            specified axes

        See also
        --------
        max, min, sum, mean, std, indexmax, indexmin, valuemax, valuemin

        Examples
        --------
        >>> import numpy as np
        >>> s = BaseSignal(np.random.random((64,64,1024)))
        >>> s.data.shape
        (64,64,1024)
        >>> s.var(-1).data.shape
        (64,64)

        """
        if axis is None:
            axis = self.axes_manager.navigation_axes
        return self._apply_function_on_data_and_remove_axis(
            np.var, axis, out=out, rechunk=rechunk)
    var.__doc__ %= (MANY_AXIS_PARAMETER, OUT_ARG, RECHUNK_ARG)

    def nansum(self, axis=None, out=None, rechunk=True):
        """%s
        """
        if axis is None:
            axis = self.axes_manager.navigation_axes
        axes = self.axes_manager[axis]
        if not np.iterable(axes):
            axes = (axes,)
        if any([not ax.is_uniform for ax in axes]):
            warnings.warn("You are summing over a non-uniform axis. The result "
                          "can not be used as an approximation of the "
                          "integral of the signal. For this functionaliy, "
                          "use integrate1D instead.")
        return self._apply_function_on_data_and_remove_axis(
            np.nansum, axis, out=out, rechunk=rechunk)
    nansum.__doc__ %= (NAN_FUNC.format('sum'))

    def nanmax(self, axis=None, out=None, rechunk=True):
        """%s
        """
        if axis is None:
            axis = self.axes_manager.navigation_axes
        return self._apply_function_on_data_and_remove_axis(
            np.nanmax, axis, out=out, rechunk=rechunk)
    nanmax.__doc__ %= (NAN_FUNC.format('max'))

    def nanmin(self, axis=None, out=None, rechunk=True):
        """%s"""
        if axis is None:
            axis = self.axes_manager.navigation_axes
        return self._apply_function_on_data_and_remove_axis(
            np.nanmin, axis, out=out, rechunk=rechunk)
    nanmin.__doc__ %= (NAN_FUNC.format('min'))

    def nanmean(self, axis=None, out=None, rechunk=True):
        """%s """
        if axis is None:
            axis = self.axes_manager.navigation_axes
        return self._apply_function_on_data_and_remove_axis(
            np.nanmean, axis, out=out, rechunk=rechunk)
    nanmean.__doc__ %= (NAN_FUNC.format('mean'))

    def nanstd(self, axis=None, out=None, rechunk=True):
        """%s"""
        if axis is None:
            axis = self.axes_manager.navigation_axes
        return self._apply_function_on_data_and_remove_axis(
            np.nanstd, axis, out=out, rechunk=rechunk)
    nanstd.__doc__ %= (NAN_FUNC.format('std'))

    def nanvar(self, axis=None, out=None, rechunk=True):
        """%s"""
        if axis is None:
            axis = self.axes_manager.navigation_axes
        return self._apply_function_on_data_and_remove_axis(
            np.nanvar, axis, out=out, rechunk=rechunk)
    nanvar.__doc__ %= (NAN_FUNC.format('var'))

    def diff(self, axis, order=1, out=None, rechunk=True):
        """Returns a signal with the `n`-th order discrete difference along
        given axis. `i.e.` it calculates the difference between consecutive
        values in the given axis: `out[n] = a[n+1] - a[n]`. See
        :py:func:`numpy.diff` for more details.

        Parameters
        ----------
        axis %s
        order : int
            The order of the discrete difference.
        %s
        %s

        Returns
        -------
        s : :py:class:`~hyperspy.signal.BaseSignal` (or subclasses) or None
            Note that the size of the data on the given ``axis`` decreases by
            the given ``order``. `i.e.` if ``axis`` is ``"x"`` and ``order`` is
            2, the `x` dimension is N, ``der``'s `x` dimension is N - 2.

        Note
        ----
        If you intend to calculate the numerical derivative, please use the
        proper :py:meth:`derivative` function instead. To avoid erroneous
        misuse of the `diff` function as derivative, it raises an error when
        when working with a non-uniform axis.
        
        See also
        --------
        derivative, integrate1D, integrate_simpson

        Examples
        --------
        >>> import numpy as np
        >>> s = BaseSignal(np.random.random((64,64,1024)))
        >>> s.data.shape
        (64,64,1024)
        >>> s.diff(-1).data.shape
        (64,64,1023)
        """
        if not self.axes_manager[axis].is_uniform:
            raise NotImplementedError(
            "Performing a numerical difference on a non-uniform axis "
            "is not implemented. Consider using `derivative` instead."
        )
        s = out or self._deepcopy_with_new_data(None)
        data = np.diff(self.data, n=order,
                       axis=self.axes_manager[axis].index_in_array)
        if out is not None:
            out.data[:] = data
        else:
            s.data = data
        axis2 = s.axes_manager[axis]
        new_offset = self.axes_manager[axis].offset + (order * axis2.scale / 2)
        axis2.offset = new_offset
        s.get_dimensions_from_data()
        if out is None:
            return s
        else:
            out.events.data_changed.trigger(obj=out)
    diff.__doc__ %= (ONE_AXIS_PARAMETER, OUT_ARG, RECHUNK_ARG)

    def derivative(self, axis, order=1, out=None, **kwargs):
        r"""Calculate the numerical derivative along the given axis,
        with respect to the calibrated units of that axis.

        For a function :math:`y = f(x)` and two consecutive values :math:`x_1`
        and :math:`x_2`:

        .. math::

            \frac{df(x)}{dx} = \frac{y(x_2)-y(x_1)}{x_2-x_1}

        Parameters
        ----------
        axis %s
        order: int
            The order of the derivative.
        %s
        **kwargs : dict
            All extra keyword arguments are passed to :py:func:`numpy.gradient`

        Returns
        -------
        der : :py:class:`~hyperspy.signal.BaseSignal`
            Note that the size of the data on the given ``axis`` decreases by
            the given ``order``. `i.e.` if ``axis`` is ``"x"`` and ``order`` is
            2, if the `x` dimension is N, then ``der``'s `x` dimension is N - 2.

        Notes
        -----
        This function uses numpy.gradient to perform the derivative. See its
        documentation for implementation details.

        See also
        --------
        integrate1D, integrate_simpson

        """
        # rechunk was a valid keyword up to HyperSpy 1.6
        if "rechunk" in kwargs:
            del kwargs["rechunk"]
        n = order
        der_data = self.data
        while n:
            der_data = np.gradient(
                der_data, self.axes_manager[axis].axis,
                axis=self.axes_manager[axis].index_in_array, **kwargs)
            n -= 1
        if out:
            out.data = der_data
            out.events.data_changed.trigger(obj=out)
        else:
            return self._deepcopy_with_new_data(der_data)
    derivative.__doc__ %= (ONE_AXIS_PARAMETER, OUT_ARG)

    def integrate_simpson(self, axis, out=None):
        """Calculate the integral of a Signal along an axis using
        `Simpson's rule <https://en.wikipedia.org/wiki/Simpson%%27s_rule>`_.

        Parameters
        ----------
        axis %s
        %s

        Returns
        -------
        s : :py:class:`~hyperspy.signal.BaseSignal` (or subclasses)
            A new Signal containing the integral of the provided Signal along
            the specified axis.

        See also
        --------
        derivative, integrate1D

        Examples
        --------
        >>> import numpy as np
        >>> s = BaseSignal(np.random.random((64,64,1024)))
        >>> s.data.shape
        (64,64,1024)
        >>> s.integrate_simpson(-1).data.shape
        (64,64)

        """
        axis = self.axes_manager[axis]
        s = out or self._deepcopy_with_new_data(None)
        data = sp.integrate.simps(y=self.data, x=axis.axis,
                                  axis=axis.index_in_array)
        if out is not None:
            out.data[:] = data
            out.events.data_changed.trigger(obj=out)
        else:
            s.data = data
            s._remove_axis(axis.index_in_axes_manager)
            return s
    integrate_simpson.__doc__ %= (ONE_AXIS_PARAMETER, OUT_ARG)

    def fft(self, shift=False, apodization=False, real_fft_only=False, **kwargs):
        """Compute the discrete Fourier Transform.

        This function computes the discrete Fourier Transform over the signal
        axes by means of the Fast Fourier Transform (FFT) as implemented in
        numpy.

        Parameters
        ----------
        shift : bool, optional
            If ``True``, the origin of FFT will be shifted to the centre
            (default is ``False``).
        apodization : bool or str
            Apply an
            `apodization window <http://mathworld.wolfram.com/ApodizationFunction.html>`_
            before calculating the FFT in order to suppress streaks.
            Valid string values are {``'hann'`` or ``'hamming'`` or ``'tukey'``}
            If ``True`` or ``'hann'``, applies a Hann window.
            If ``'hamming'`` or ``'tukey'``, applies Hamming or Tukey
            windows, respectively (default is ``False``).
        real_fft_only : bool, default False
            If ``True`` and data is real-valued, uses :py:func:`numpy.fft.rfftn`
            instead of :py:func:`numpy.fft.fftn`
        **kwargs : dict
            other keyword arguments are described in :py:func:`numpy.fft.fftn`

        Returns
        -------
        s : :py:class:`~hyperspy._signals.complex_signal.ComplexSignal`
            A Signal containing the result of the FFT algorithm

        Examples
        --------
        >>> im = hs.signals.Signal2D(scipy.misc.ascent())
        >>> im.fft()
        <ComplexSignal2D, title: FFT of , dimensions: (|512, 512)>

        >>> # Use following to plot power spectrum of `im`:
        >>> im.fft(shift=True, apodization=True).plot(power_spectrum=True)

        Note
        ----
        Requires a uniform axis. For further information see the documentation
        of :py:func:`numpy.fft.fftn`
        """

        if self.axes_manager.signal_dimension == 0:
            raise AttributeError("Signal dimension must be at least one.")
        if apodization == True:
            apodization = 'hann'

        if apodization:
            im_fft = self.apply_apodization(window=apodization, inplace=False)
        else:
            im_fft = self
        ax = self.axes_manager
        axes = ax.signal_indices_in_array
        if any([not axs.is_uniform for axs in self.axes_manager[axes]]):
            raise NotImplementedError(
                    "Not implemented for non-uniform axes.")
        use_real_fft = real_fft_only and (self.data.dtype.kind != 'c')

        if use_real_fft:
            fft_f = np.fft.rfftn
        else:
            fft_f = np.fft.fftn

        if shift:
            im_fft = self._deepcopy_with_new_data(np.fft.fftshift(
                fft_f(im_fft.data, axes=axes, **kwargs), axes=axes))
        else:
            im_fft = self._deepcopy_with_new_data(
                fft_f(self.data, axes=axes, **kwargs))

        im_fft.change_dtype("complex")
        im_fft.metadata.General.title = 'FFT of {}'.format(
            im_fft.metadata.General.title)
        im_fft.metadata.set_item('Signal.FFT.shifted', shift)
        if hasattr(self.metadata.Signal, 'quantity'):
            self.metadata.Signal.__delattr__('quantity')

        ureg = UnitRegistry()
        for axis in im_fft.axes_manager.signal_axes:
            axis.scale = 1. / axis.size / axis.scale
            axis.offset = 0.0
            try:
                units = ureg.parse_expression(str(axis.units))**(-1)
                axis.units = '{:~}'.format(units.units)
            except UndefinedUnitError:
                _logger.warning('Units are not set or cannot be recognized')
            if shift:
                axis.offset = -axis.high_value / 2.
        return im_fft

    def ifft(self, shift=None, return_real=True, **kwargs):
        """
        Compute the inverse discrete Fourier Transform.

        This function computes the real part of the inverse of the discrete
        Fourier Transform over the signal axes by means of the Fast Fourier
        Transform (FFT) as implemented in numpy.

        Parameters
        ----------
        shift : bool or None, optional
            If ``None``, the shift option will be set to the original status
            of the FFT using the value in metadata. If no FFT entry is
            present in metadata, the parameter will be set to ``False``.
            If ``True``, the origin of the FFT will be shifted to the centre.
            If ``False``, the origin will be kept at (0, 0)
            (default is ``None``).
        return_real : bool, default True
            If ``True``, returns only the real part of the inverse FFT.
            If ``False``, returns all parts.
        **kwargs : dict
            other keyword arguments are described in :py:func:`numpy.fft.ifftn`

        Return
        ------
        s : :py:class:`~hyperspy.signal.BaseSignal` (or subclasses)
            A Signal containing the result of the inverse FFT algorithm

        Examples
        --------
        >>> import scipy
        >>> im = hs.signals.Signal2D(scipy.misc.ascent())
        >>> imfft = im.fft()
        >>> imfft.ifft()
        <Signal2D, title: real(iFFT of FFT of ), dimensions: (|512, 512)>

        Note
        ----
        Requires a uniform axis. For further information see the documentation
        of :py:func:`numpy.fft.ifftn`
        """

        if self.axes_manager.signal_dimension == 0:
            raise AttributeError("Signal dimension must be at least one.")
        ax = self.axes_manager
        axes = ax.signal_indices_in_array
        if any([not axs.is_uniform for axs in self.axes_manager[axes]]):
            raise NotImplementedError(
                    "Not implemented for non-uniform axes.")
        if shift is None:
            shift = self.metadata.get_item('Signal.FFT.shifted', False)

        if shift:
            im_ifft = self._deepcopy_with_new_data(np.fft.ifftn(
                np.fft.ifftshift(self.data, axes=axes), axes=axes, **kwargs))
        else:
            im_ifft = self._deepcopy_with_new_data(np.fft.ifftn(
                self.data, axes=axes, **kwargs))

        im_ifft.metadata.General.title = 'iFFT of {}'.format(
            im_ifft.metadata.General.title)
        if im_ifft.metadata.has_item('Signal.FFT'):
            del im_ifft.metadata.Signal.FFT

        if return_real:
            im_ifft = im_ifft.real

        ureg = UnitRegistry()
        for axis in im_ifft.axes_manager.signal_axes:
            axis.scale = 1. / axis.size / axis.scale
            try:
                units = ureg.parse_expression(str(axis.units)) ** (-1)
                axis.units = '{:~}'.format(units.units)
            except UndefinedUnitError:
                _logger.warning('Units are not set or cannot be recognized')
            axis.offset = 0.
        return im_ifft

    def integrate1D(self, axis, out=None):
        """Integrate the signal over the given axis.

        The integration is performed using
        `Simpson's rule <https://en.wikipedia.org/wiki/Simpson%%27s_rule>`_ if
        `axis.is_binned` is ``False`` and simple summation over the
        given axis if ``True``.

        Parameters
        ----------
        axis %s
        %s

        Returns
        -------
        s : :py:class:`~hyperspy.signal.BaseSignal` (or subclasses)
            A new Signal containing the integral of the provided Signal along
            the specified axis.

        See also
        --------
        integrate_simpson, derivative

        Examples
        --------
        >>> import numpy as np
        >>> s = BaseSignal(np.random.random((64,64,1024)))
        >>> s.data.shape
        (64,64,1024)
        >>> s.integrate1D(-1).data.shape
        (64,64)

        """
        if is_binned(self, axis=axis) is False:
        # in v2 replace by
        #if self.axes_manager[axis].is_binned is False:
            return self.integrate_simpson(axis=axis, out=out)
        else:
            return self.sum(axis=axis, out=out)
    integrate1D.__doc__ %= (ONE_AXIS_PARAMETER, OUT_ARG)

    def indexmin(self, axis, out=None, rechunk=True):
        """Returns a signal with the index of the minimum along an axis.

        Parameters
        ----------
        axis %s
        %s
        %s

        Returns
        -------
        s : :py:class:`~hyperspy.signal.BaseSignal` (or subclasses)
            A new Signal containing the indices of the minimum along the
            specified axis. Note: the data `dtype` is always ``int``.

        See also
        --------
        max, min, sum, mean, std, var, indexmax, valuemax, valuemin

        Examples
        --------
        >>> import numpy as np
        >>> s = BaseSignal(np.random.random((64,64,1024)))
        >>> s.data.shape
        (64,64,1024)
        >>> s.indexmin(-1).data.shape
        (64,64)

        """
        return self._apply_function_on_data_and_remove_axis(
            np.argmin, axis, out=out, rechunk=rechunk)
    indexmin.__doc__ %= (ONE_AXIS_PARAMETER, OUT_ARG, RECHUNK_ARG)

    def indexmax(self, axis, out=None, rechunk=True):
        """Returns a signal with the index of the maximum along an axis.

        Parameters
        ----------
        axis %s
        %s
        %s

        Returns
        -------
        s : :py:class:`~hyperspy.signal.BaseSignal` (or subclasses)
            A new Signal containing the indices of the maximum along the
            specified axis. Note: the data `dtype` is always ``int``.

        See also
        --------
        max, min, sum, mean, std, var, indexmin, valuemax, valuemin

        Examples
        --------
        >>> import numpy as np
        >>> s = BaseSignal(np.random.random((64,64,1024)))
        >>> s.data.shape
        (64,64,1024)
        >>> s.indexmax(-1).data.shape
        (64,64)

        """
        return self._apply_function_on_data_and_remove_axis(
            np.argmax, axis, out=out, rechunk=rechunk)
    indexmax.__doc__ %= (ONE_AXIS_PARAMETER, OUT_ARG, RECHUNK_ARG)

    def valuemax(self, axis, out=None, rechunk=True):
        """Returns a signal with the value of coordinates of the maximum along
        an axis.

        Parameters
        ----------
        axis %s
        %s
        %s

        Returns
        -------
        s : :py:class:`~hyperspy.signal.BaseSignal` (or subclasses)
            A new Signal containing the calibrated coordinate values of the
            maximum along the specified axis.

        See also
        --------
        max, min, sum, mean, std, var, indexmax, indexmin, valuemin

        Examples
        --------
        >>> import numpy as np
        >>> s = BaseSignal(np.random.random((64,64,1024)))
        >>> s.data.shape
        (64,64,1024)
        >>> s.valuemax(-1).data.shape
        (64,64)

        """
        idx = self.indexmax(axis)
        data = self.axes_manager[axis].index2value(idx.data)
        if out is None:
            idx.data = data
            return idx
        else:
            out.data[:] = data
            out.events.data_changed.trigger(obj=out)
    valuemax.__doc__ %= (ONE_AXIS_PARAMETER, OUT_ARG, RECHUNK_ARG)

    def valuemin(self, axis, out=None, rechunk=True):
        """Returns a signal with the value of coordinates of the minimum along
        an axis.

        Parameters
        ----------
        axis %s
        %s
        %s

        Returns
        -------
        s : :py:class:`~hyperspy.signal.BaseSignal` (or subclasses)
            A new Signal containing the calibrated coordinate values of the
            minimum along the specified axis.

        See also
        --------
        max, min, sum, mean, std, var, indexmax, indexmin, valuemax

        """
        idx = self.indexmin(axis)
        data = self.axes_manager[axis].index2value(idx.data)
        if out is None:
            idx.data = data
            return idx
        else:
            out.data[:] = data
            out.events.data_changed.trigger(obj=out)
    valuemin.__doc__ %= (ONE_AXIS_PARAMETER, OUT_ARG, RECHUNK_ARG)

    def get_histogram(self, bins='fd', range_bins=None, max_num_bins=250, out=None,
                      **kwargs):
        """Return a histogram of the signal data.

        More sophisticated algorithms for determining the bins can be used
        by passing a string as the ``bins`` argument. Other than the ``'blocks'``
        and ``'knuth'`` methods, the available algorithms are the same as
        :py:func:`numpy.histogram`.

        Note: The lazy version of the algorithm only supports ``"scott"``
        and ``"fd"`` as a string argument for ``bins``.

        Parameters
        ----------
        %s
        range_bins : tuple or None, optional
            the minimum and maximum range for the histogram. If
            `range_bins` is ``None``, (``x.min()``, ``x.max()``) will be used.
        %s
        %s
        %s
        **kwargs
            other keyword arguments (weight and density) are described in
            :py:func:`numpy.histogram`.

        Returns
        -------
        hist_spec : :py:class:`~hyperspy._signals.signal1d.Signal1D`
            A 1D spectrum instance containing the histogram.

        See also
        --------
        * print_summary_statistics
        * :py:func:`numpy.histogram`
        * :py:func:`dask.histogram`

        Examples
        --------
        >>> s = hs.signals.Signal1D(np.random.normal(size=(10, 100)))
        >>> # Plot the data histogram
        >>> s.get_histogram().plot()
        >>> # Plot the histogram of the signal at the current coordinates
        >>> s.get_current_signal().get_histogram().plot()

        """
        from hyperspy import signals
        data = self.data[~np.isnan(self.data)].flatten()

        hist, bin_edges = histogram(
            data,
            bins=bins,
            max_num_bins=max_num_bins,
            range=range_bins,
            **kwargs
        )

        if out is None:
            hist_spec = signals.Signal1D(hist)
        else:
            hist_spec = out
            if hist_spec.data.shape == hist.shape:
                hist_spec.data[:] = hist
            else:
                hist_spec.data = hist

        if isinstance(bins, str) and bins == 'blocks':
            hist_spec.axes_manager.signal_axes[0].axis = bin_edges[:-1]
            warnings.warn(
                "The option `bins='blocks'` is not fully supported in this "
                "version of HyperSpy. It should be used for plotting purposes "
                "only.",
                UserWarning,
            )
        else:
            hist_spec.axes_manager[0].scale = bin_edges[1] - bin_edges[0]
            hist_spec.axes_manager[0].offset = bin_edges[0]
            hist_spec.axes_manager[0].size = hist.shape[-1]

        hist_spec.axes_manager[0].name = 'value'
        hist_spec.axes_manager[0].is_binned = True
        hist_spec.metadata.General.title = (self.metadata.General.title +
                                            " histogram")
        if out is None:
            return hist_spec
        else:
            out.events.data_changed.trigger(obj=out)

    get_histogram.__doc__ %= (HISTOGRAM_BIN_ARGS, HISTOGRAM_MAX_BIN_ARGS, OUT_ARG, RECHUNK_ARG)

    def map(
        self,
        function,
        show_progressbar=None,
        parallel=None,
        max_workers=None,
        inplace=True,
        ragged=None,
        output_signal_size=None,
        output_dtype=None,
        **kwargs
    ):
        """Apply a function to the signal data at all the navigation
        coordinates.

        The function must operate on numpy arrays. It is applied to the data at
        each navigation coordinate pixel-py-pixel. Any extra keyword arguments
        are passed to the function. The keywords can take different values at
        different coordinates. If the function takes an `axis` or `axes`
        argument, the function is assumed to be vectorized and the signal axes
        are assigned to `axis` or `axes`.  Otherwise, the signal is iterated
        over the navigation axes and a progress bar is displayed to monitor the
        progress.

        In general, only navigation axes (order, calibration, and number) are
        guaranteed to be preserved.

        Parameters
        ----------

        function : :std:term:`function`
            Any function that can be applied to the signal.
        %s
        %s
        %s
        inplace : bool, default True
            if ``True``, the data is replaced by the result. Otherwise
            a new Signal with the results is returned.
        ragged : None or bool, default None
            Indicates if the results for each navigation pixel are of identical
            shape (and/or numpy arrays to begin with). If ``None``,
            the appropriate choice is made while processing. If True in case
            of lazy signal, the signal will be compute at the end of the
            mapping. Note: ``None`` is not allowed for Lazy signals!
        **kwargs : dict
            All extra keyword arguments are passed to the provided function

        Notes
        -----
        If the function results do not have identical shapes, the result is an
        array of navigation shape, where each element corresponds to the result
        of the function (of arbitrary object type), called a "ragged array". As
        such, most functions are not able to operate on the result and the data
        should be used directly.

        This method is similar to Python's :py:func:`python:map` that can
        also be utilized with a :py:class:`~hyperspy.signal.BaseSignal`
        instance for similar purposes. However, this method has the advantage of
        being faster because it iterates the underlying numpy data array
        instead of the :py:class:`~hyperspy.signal.BaseSignal`.

        Examples
        --------
        Apply a Gaussian filter to all the images in the dataset. The sigma
        parameter is constant:

        >>> import scipy.ndimage
        >>> im = hs.signals.Signal2D(np.random.random((10, 64, 64)))
        >>> im.map(scipy.ndimage.gaussian_filter, sigma=2.5)

        Apply a Gaussian filter to all the images in the dataset. The signal
        parameter is variable:

        >>> im = hs.signals.Signal2D(np.random.random((10, 64, 64)))
        >>> sigmas = hs.signals.BaseSignal(np.linspace(2,5,10)).T
        >>> im.map(scipy.ndimage.gaussian_filter, sigma=sigmas)

        Note
        ----
        Currently requires a uniform axis.

        """
<<<<<<< HEAD
        # Sepate ndkwargs
        ndkwargs = ()
        for key, value in list(kwargs.items()):
            if isinstance(value, BaseSignal):
                ndkwargs += ((key, value),)

        # TODO: Consider support for non-uniform signal axis
        if any([not ax.is_uniform for ax in self.axes_manager.signal_axes]):
=======
        if self.axes_manager.navigation_shape == () and self._lazy:
            _logger.info("Converting signal to a non-lazy signal because there are no nav dimensions")
            self.compute()

        # Sepate ndkwargs depending on if they are BaseSignals.
        ndkwargs = {}
        ndkeys = [key for key in kwargs if isinstance(kwargs[key], BaseSignal)]
        for key in ndkeys:
            if kwargs[key].axes_manager.navigation_shape == self.axes_manager.navigation_shape:
                ndkwargs[key] = kwargs.pop(key)
            elif kwargs[key].axes_manager.navigation_shape == () or kwargs[key].axes_manager.navigation_shape == (1,):
                kwargs[key] = np.squeeze(kwargs[key].data)  # this really isn't an iterating signal.
            else:
                raise ValueError(f'The size of the navigation_shape for the kwarg {key} '
                                 f'(<{kwargs[key].axes_manager.navigation_shape}> must be consistent'
                                 f'with the size of the mapped signal '
                                 f'<{self.axes_manager.navigation_shape}>')
        # Check if the signal axes have inhomogeneous scales and/or units and
        # display in warning if yes.
        scale = set()
        units = set()
        for i in range(len(self.axes_manager.signal_axes)):
            scale.add(self.axes_manager.signal_axes[i].scale)
            units.add(self.axes_manager.signal_axes[i].units)
        if len(units) != 1 or len(scale) != 1:
>>>>>>> 28198dca
            _logger.warning(
                "At least one axis of the signal is non-uniform. Can your "
                "`function` operate on non-uniform axes?")
        else:
            # Check if the signal axes have inhomogeneous scales and/or units and
            # display in warning if yes.
            scale = set()
            units = set()
            for i in range(len(self.axes_manager.signal_axes)):
                scale.add(self.axes_manager.signal_axes[i].scale)
                units.add(self.axes_manager.signal_axes[i].units)
            if len(units) != 1 or len(scale) != 1:
                _logger.warning(
                    "The function you applied does not take into "
                    "account the difference of units and of scales in-between"
                    " axes.")
        # If the function has an axis argument and the signal dimension is 1,
        # we suppose that it can operate on the full array and we don't
        # iterate over the coordinates.
        fargs = []
        try:
            # numpy ufunc operate element-wise on the inputs and we don't
            # except them to have an axis argument
            if not isinstance(function, np.ufunc):
                fargs = inspect.signature(function).parameters.keys()
            else:
                _logger.warning(f"The function `{function.__name__}` can "
                                "direcly operate on hyperspy signals and it "
                                "is not necessary to use `map`.")
        except TypeError as error:
            # This is probably a Cython function that is not supported by
            # inspect.
            _logger.warning(error)

        if not ndkwargs and (self.axes_manager.signal_dimension == 1 and
                             "axis" in fargs):
            kwargs['axis'] = self.axes_manager.signal_axes[-1].index_in_array

            res = self._map_all(function, inplace=inplace, **kwargs)
        # If the function has an axes argument
        # we suppose that it can operate on the full array and we don't
        # iterate over the coordinates.
        elif not ndkwargs and "axes" in fargs and not parallel:
            kwargs['axes'] = tuple([axis.index_in_array for axis in
                                    self.axes_manager.signal_axes])
            res = self._map_all(function, inplace=inplace, **kwargs)
        else:
            if self._lazy:
                kwargs["output_signal_size"] = output_signal_size
                kwargs["output_dtype"] = output_dtype
            # Iteration over coordinates.
            res = self._map_iterate(function, iterating_kwargs=ndkwargs,
                                    show_progressbar=show_progressbar,
                                    parallel=parallel,
                                    max_workers=max_workers,
                                    ragged=ragged,
                                    inplace=inplace,
                                    **kwargs)
        if inplace:
            self.events.data_changed.trigger(obj=self)
        return res

    map.__doc__ %= (SHOW_PROGRESSBAR_ARG, PARALLEL_ARG, MAX_WORKERS_ARG)

    def _map_all(self, function, inplace=True, **kwargs):
        """The function has to have either 'axis' or 'axes' keyword argument,
        and hence support operating on the full dataset efficiently.

        Replaced for lazy signals"""
        newdata = function(self.data, **kwargs)
        if inplace:
            self.data = newdata
            return None
        return self._deepcopy_with_new_data(newdata)

    def _map_iterate(
        self,
        function,
        iterating_kwargs=(),
        show_progressbar=None,
        parallel=None,
        max_workers=None,
        ragged=None,
        inplace=True,
        **kwargs,
    ):
        """Iterates the signal navigation space applying the function.

        Parameters
        ----------
        function : :std:term:`function`
            the function to apply
        iterating_kwargs : tuple (of tuples)
            A tuple with structure (('key1', value1), ('key2', value2), ..)
            where the key-value pairs will be passed as kwargs for the
            function to be mapped, and the values will be iterated together
            with the signal navigation. The value needs to be a signal
            instance because passing array can be ambigous and will be removed
            in HyperSpy 2.0.
        %s
        %s
        %s
        inplace : bool, default True
            if ``True``, the data is replaced by the result. Otherwise
            a new signal with the results is returned.
        ragged : None or bool, default None
            Indicates if results for each navigation pixel are of identical
            shape (and/or numpy arrays to begin with). If ``None``,
            an appropriate choice is made while processing. Note: ``None`` is
            not allowed for Lazy signals!
        **kwargs : dict
            Additional keyword arguments passed to :std:term:`function`

        Notes
        -----
        This method is replaced for lazy signals.

        Examples
        --------

        Pass a larger array of different shape

        >>> s = hs.signals.Signal1D(np.arange(20.).reshape((20,1)))
        >>> def func(data, value=0):
        ...     return data + value
        >>> # pay attention that it's a tuple of tuples - need commas
        >>> s._map_iterate(func,
        ...                iterating_kwargs=(('value',
        ...                                    np.random.rand(5,400).flat),))
        >>> s.data.T
        array([[  0.82869603,   1.04961735,   2.21513949,   3.61329091,
                    4.2481755 ,   5.81184375,   6.47696867,   7.07682618,
                    8.16850697,   9.37771809,  10.42794054,  11.24362699,
                    12.11434077,  13.98654036,  14.72864184,  15.30855499,
                    16.96854373,  17.65077064,  18.64925703,  19.16901297]])

        Storing function result to other signal (e.g. calculated shifts)

        >>> s = hs.signals.Signal1D(np.arange(20.).reshape((5,4)))
        >>> def func(data): # the original function
        ...     return data.sum()
        >>> result = s._get_navigation_signal().T
        >>> def wrapped(*args, data=None):
        ...     return func(data)
        >>> result._map_iterate(wrapped,
        ...                     iterating_kwargs=(('data', s),))
        >>> result.data
        array([  6.,  22.,  38.,  54.,  70.])

        """
        from os import cpu_count
        from hyperspy.misc.utils import create_map_objects, map_result_construction

        if show_progressbar is None:
            show_progressbar = preferences.General.show_progressbar

        if parallel is None:
            parallel = preferences.General.parallel

        if isinstance(iterating_kwargs, (tuple, list)):
            iterating_kwargs = dict((k, v) for k, v in iterating_kwargs)

        size = max(1, self.axes_manager.navigation_size)
        func, iterators = create_map_objects(function, size, iterating_kwargs, **kwargs)
        iterators = (self._iterate_signal(),) + iterators
        res_shape = self.axes_manager._navigation_shape_in_array

        # no navigation
        if not len(res_shape):
            res_shape = (1,)

        # pre-allocate some space
        res_data = np.empty(res_shape, dtype="O")
        shapes = set()

        if show_progressbar:
            pbar = progressbar(total=size, leave=True, disable=not show_progressbar)

        # We set this value to equal cpu_count, with a maximum
        # of 32 cores, since the earlier default value was inappropriate
        # for many-core machines.
        if max_workers is None:
            max_workers = min(32, cpu_count())

        # Avoid any overhead of additional threads
        if max_workers < 2:
            parallel = False

        # parallel or sequential mapping
        if parallel:
            from concurrent.futures import ThreadPoolExecutor

            with ThreadPoolExecutor(max_workers=max_workers) as executor:
                for ind, res in zip(
                    range(res_data.size), executor.map(func, zip(*iterators))
                ):
                    res = np.asarray(res)
                    res_data.flat[ind] = res

                    if ragged is False:
                        shapes.add(res.shape)
                        if len(shapes) != 1:
                            raise ValueError(
                                "The result shapes are not identical, but ragged=False"
                            )
                    else:
                        try:
                            shapes.add(res.shape)
                        except AttributeError:
                            shapes.add(None)

                    if show_progressbar:
                        pbar.update(1)

        else:
            from builtins import map

            for ind, res in zip(range(res_data.size), map(func, zip(*iterators))):
                res = np.asarray(res)
                res_data.flat[ind] = res

                if ragged is False:
                    shapes.add(res.shape)
                    if len(shapes) != 1:
                        raise ValueError(
                            "The result shapes are not identical, but ragged=False"
                        )
                else:
                    try:
                        shapes.add(res.shape)
                    except AttributeError:
                        shapes.add(None)

                if show_progressbar:
                    pbar.update(1)

        # Combine data if required
        shapes = list(shapes)
        suitable_shapes = len(shapes) == 1 and shapes[0] is not None
        ragged = ragged or not suitable_shapes
        sig_shape = None

        if not ragged:
            sig_shape = () if shapes[0] == (1,) else shapes[0]
            res_data = np.stack(res_data.ravel()).reshape(
                self.axes_manager._navigation_shape_in_array + sig_shape
            )

        res = map_result_construction(self, inplace, res_data, ragged, sig_shape)

        return res

    _map_iterate.__doc__ %= (SHOW_PROGRESSBAR_ARG, PARALLEL_ARG, MAX_WORKERS_ARG)

    def copy(self):
        """
        Return a "shallow copy" of this Signal using the
        standard library's :py:func:`~copy.copy` function. Note: this will
        return a copy of the signal, but it will not duplicate the underlying
        data in memory, and both Signals will reference the same data.

        See Also
        --------
        :py:meth:`~hyperspy.signal.BaseSignal.deepcopy`
        """
        try:
            backup_plot = self._plot
            self._plot = None
            return copy.copy(self)
        finally:
            self._plot = backup_plot

    def __deepcopy__(self, memo):
        dc = type(self)(**self._to_dictionary())
        if isinstance(dc.data, np.ndarray):
            dc.data = dc.data.copy()

        # uncomment if we want to deepcopy models as well:

        # dc.models._add_dictionary(
        #     copy.deepcopy(
        #         self.models._models.as_dictionary()))

        # The Signal subclasses might change the view on init
        # The following code just copies the original view
        for oaxis, caxis in zip(self.axes_manager._axes,
                                dc.axes_manager._axes):
            caxis.navigate = oaxis.navigate

        if dc.metadata.has_item('Markers'):
            temp_marker_dict = dc.metadata.Markers.as_dictionary()
            markers_dict = markers_metadata_dict_to_markers(
                temp_marker_dict,
                dc.axes_manager)
            dc.metadata.Markers = markers_dict
        return dc

    def deepcopy(self):
        """
        Return a "deep copy" of this Signal using the
        standard library's :py:func:`~copy.deepcopy` function. Note: this means
        the underlying data structure will be duplicated in memory.

        See Also
        --------
        :py:meth:`~hyperspy.signal.BaseSignal.copy`
        """
        return copy.deepcopy(self)

    def change_dtype(self, dtype, rechunk=True):
        """Change the data type of a Signal.

        Parameters
        ----------
        dtype : str or :py:class:`numpy.dtype`
            Typecode string or data-type to which the Signal's data array is
            cast. In addition to all the standard numpy :ref:`arrays.dtypes`,
            HyperSpy supports four extra dtypes for RGB images: ``'rgb8'``,
            ``'rgba8'``, ``'rgb16'``, and ``'rgba16'``. Changing from and to
            any ``rgb(a)`` `dtype` is more constrained than most other `dtype`
            conversions. To change to an ``rgb(a)`` `dtype`,
            the `signal_dimension` must be 1, and its size should be 3 (for
            ``rgb``) or 4 (for ``rgba``) `dtypes`. The original `dtype`
            should be ``uint8`` or ``uint16`` if  converting to ``rgb(a)8``
            or ``rgb(a))16``, and the `navigation_dimension` should be at
            least 2. After conversion, the `signal_dimension` becomes 2. The
            `dtype` of images with original `dtype` ``rgb(a)8`` or ``rgb(a)16``
            can only be changed to ``uint8`` or ``uint16``, and the
            `signal_dimension` becomes 1.
        %s


        Examples
        --------
        >>> s = hs.signals.Signal1D([1,2,3,4,5])
        >>> s.data
        array([1, 2, 3, 4, 5])
        >>> s.change_dtype('float')
        >>> s.data
        array([ 1.,  2.,  3.,  4.,  5.])

        """
        if not isinstance(dtype, np.dtype):
            if dtype in rgb_tools.rgb_dtypes:
                if self.axes_manager.signal_dimension != 1:
                    raise AttributeError(
                        "Only 1D signals can be converted "
                        "to RGB images.")
                if "8" in dtype and self.data.dtype.name != "uint8":
                    raise AttributeError(
                        "Only signals with dtype uint8 can be converted to "
                        "rgb8 images")
                elif "16" in dtype and self.data.dtype.name != "uint16":
                    raise AttributeError(
                        "Only signals with dtype uint16 can be converted to "
                        "rgb16 images")
                self.data = rgb_tools.regular_array2rgbx(self.data)
                self.axes_manager.remove(-1)
                self.axes_manager.set_signal_dimension(2)
                self._assign_subclass()
                return
            else:
                dtype = np.dtype(dtype)
        if rgb_tools.is_rgbx(self.data) is True:
            ddtype = self.data.dtype.fields["B"][0]

            if ddtype != dtype:
                raise ValueError(
                    "It is only possibile to change to %s." %
                    ddtype)
            self.data = rgb_tools.rgbx2regular_array(self.data)
            self.axes_manager._append_axis(
                size=self.data.shape[-1],
                scale=1,
                offset=0,
                name="RGB index",
                navigate=False,)
            self.axes_manager.set_signal_dimension(1)
            self._assign_subclass()
            return
        else:
            self.data = self.data.astype(dtype)
        self._assign_subclass()
    change_dtype.__doc__ %= (RECHUNK_ARG)

    def estimate_poissonian_noise_variance(self,
                                           expected_value=None,
                                           gain_factor=None,
                                           gain_offset=None,
                                           correlation_factor=None):
        r"""Estimate the Poissonian noise variance of the signal.

        The variance is stored in the
        `metadata.Signal.Noise_properties.variance` attribute.

        The Poissonian noise variance is equal to the expected value. With the
        default arguments, this method simply sets the variance attribute to
        the given `expected_value`. However, more generally (although then the
        noise is not strictly Poissonian), the variance may be proportional to
        the expected value. Moreover, when the noise is a mixture of white
        (Gaussian) and Poissonian noise, the variance is described by the
        following linear model:

            .. math::

                \mathrm{Var}[X] = (a * \mathrm{E}[X] + b) * c

        Where `a` is the `gain_factor`, `b` is the `gain_offset` (the Gaussian
        noise variance) and `c` the `correlation_factor`. The correlation
        factor accounts for correlation of adjacent signal elements that can
        be modeled as a convolution with a Gaussian point spread function.

        Parameters
        ----------
        expected_value : :py:data:`None` or :py:class:`~hyperspy.signal.BaseSignal` (or subclasses)
            If ``None``, the signal data is taken as the expected value. Note
            that this may be inaccurate where the value of `data` is small.
        gain_factor : None or float
            `a` in the above equation. Must be positive. If ``None``, take the
            value from `metadata.Signal.Noise_properties.Variance_linear_model`
            if defined. Otherwise, suppose pure Poissonian noise (*i.e.*
            ``gain_factor=1``). If not ``None``, the value is stored in
            `metadata.Signal.Noise_properties.Variance_linear_model`.
        gain_offset : None or float
            `b` in the above equation. Must be positive. If ``None``, take the
            value from `metadata.Signal.Noise_properties.Variance_linear_model`
            if defined. Otherwise, suppose pure Poissonian noise (*i.e.*
            ``gain_offset=0``). If not ``None``, the value is stored in
            `metadata.Signal.Noise_properties.Variance_linear_model`.
        correlation_factor : None or float
            `c` in the above equation. Must be positive. If ``None``, take the
            value from `metadata.Signal.Noise_properties.Variance_linear_model`
            if defined. Otherwise, suppose pure Poissonian noise (*i.e.*
            ``correlation_factor=1``). If not ``None``, the value is stored in
            `metadata.Signal.Noise_properties.Variance_linear_model`.

        """
        if expected_value is None:
            expected_value = self
        dc = expected_value.data if expected_value._lazy else expected_value.data.copy()
        if self.metadata.has_item(
                "Signal.Noise_properties.Variance_linear_model"):
            vlm = self.metadata.Signal.Noise_properties.Variance_linear_model
        else:
            self.metadata.add_node(
                "Signal.Noise_properties.Variance_linear_model")
            vlm = self.metadata.Signal.Noise_properties.Variance_linear_model

        if gain_factor is None:
            if not vlm.has_item("gain_factor"):
                vlm.gain_factor = 1
            gain_factor = vlm.gain_factor

        if gain_offset is None:
            if not vlm.has_item("gain_offset"):
                vlm.gain_offset = 0
            gain_offset = vlm.gain_offset

        if correlation_factor is None:
            if not vlm.has_item("correlation_factor"):
                vlm.correlation_factor = 1
            correlation_factor = vlm.correlation_factor

        if gain_offset < 0:
            raise ValueError("`gain_offset` must be positive.")
        if gain_factor < 0:
            raise ValueError("`gain_factor` must be positive.")
        if correlation_factor < 0:
            raise ValueError("`correlation_factor` must be positive.")
        variance = self._estimate_poissonian_noise_variance(dc, gain_factor,
                                                            gain_offset,
                                                            correlation_factor)

        variance = BaseSignal(variance, attributes={'_lazy': self._lazy})
        variance.axes_manager = self.axes_manager
        variance.metadata.General.title = ("Variance of " + self.metadata.General.title)

        self.set_noise_variance(variance)

    @staticmethod
    def _estimate_poissonian_noise_variance(dc, gain_factor, gain_offset,
                                            correlation_factor):
        variance = (dc * gain_factor + gain_offset) * correlation_factor
        variance = np.clip(variance, gain_offset * correlation_factor, np.inf)
        return variance

    def set_noise_variance(self, variance):
        """Set the noise variance of the signal.

        Equivalent to ``s.metadata.set_item("Signal.Noise_properties.variance", variance)``.

        Parameters
        ----------
        variance : None or float or :py:class:`~hyperspy.signal.BaseSignal` (or subclasses)
            Value or values of the noise variance. A value of None is
            equivalent to clearing the variance.

        Returns
        -------
        None

        """
        if isinstance(variance, BaseSignal):
            if (
                variance.axes_manager.navigation_shape
                != self.axes_manager.navigation_shape
            ):
                raise ValueError(
                    "The navigation shape of the `variance` is "
                    "not equal to the navigation shape of the signal"
                )
        elif isinstance(variance, numbers.Number):
            pass
        elif variance is None:
            pass
        else:
            raise ValueError(
                "`variance` must be one of [None, float, "
                f"hyperspy.signal.BaseSignal], not {type(variance)}."
            )

        self.metadata.set_item("Signal.Noise_properties.variance", variance)

    def get_noise_variance(self):
        """Get the noise variance of the signal, if set.

        Equivalent to ``s.metadata.Signal.Noise_properties.variance``.

        Parameters
        ----------
        None

        Returns
        -------
        variance : None or float or :py:class:`~hyperspy.signal.BaseSignal` (or subclasses)
            Noise variance of the signal, if set.
            Otherwise returns None.

        """
        if "Signal.Noise_properties.variance" in self.metadata:
            return self.metadata.Signal.Noise_properties.variance

        return None

    def get_current_signal(self, auto_title=True, auto_filename=True):
        """Returns the data at the current coordinates as a
        :py:class:`~hyperspy.signal.BaseSignal` subclass.

        The signal subclass is the same as that of the current object. All the
        axes navigation attributes are set to ``False``.

        Parameters
        ----------
        auto_title : bool
            If ``True``, the current indices (in parentheses) are appended to
            the title, separated by a space.
        auto_filename : bool
            If ``True`` and `tmp_parameters.filename` is defined
            (which is always the case when the Signal has been read from a
            file), the filename stored in the metadata is modified by
            appending an underscore and the current indices in parentheses.

        Returns
        -------
        cs : :py:class:`~hyperspy.signal.BaseSignal` (or subclass)
            The data at the current coordinates as a Signal

        Examples
        --------
        >>> im = hs.signals.Signal2D(np.zeros((2,3, 32,32)))
        >>> im
        <Signal2D, title: , dimensions: (3, 2, 32, 32)>
        >>> im.axes_manager.indices = 2,1
        >>> im.get_current_signal()
        <Signal2D, title:  (2, 1), dimensions: (32, 32)>

        """

        metadata = self.metadata.deepcopy()

        # Check if marker update
        if metadata.has_item('Markers'):
            marker_name_list = metadata.Markers.keys()
            markers_dict = metadata.Markers.__dict__
            for marker_name in marker_name_list:
                marker = markers_dict[marker_name]['_dtb_value_']
                if marker.auto_update:
                    marker.axes_manager = self.axes_manager
                    key_dict = {}
                    for key in marker.data.dtype.names:
                        key_dict[key] = marker.get_data_position(key)
                    marker.set_data(**key_dict)

        cs = self.__class__(
            self(),
            axes=self.axes_manager._get_signal_axes_dicts(),
            metadata=metadata.as_dictionary(),
            attributes={'_lazy': False})

        if cs.metadata.has_item('Markers'):
            temp_marker_dict = cs.metadata.Markers.as_dictionary()
            markers_dict = markers_metadata_dict_to_markers(
                temp_marker_dict,
                cs.axes_manager)
            cs.metadata.Markers = markers_dict

        if auto_filename is True and self.tmp_parameters.has_item('filename'):
            cs.tmp_parameters.filename = (self.tmp_parameters.filename +
                                          '_' +
                                          str(self.axes_manager.indices))
            cs.tmp_parameters.extension = self.tmp_parameters.extension
            cs.tmp_parameters.folder = self.tmp_parameters.folder
        if auto_title is True:
            cs.metadata.General.title = (cs.metadata.General.title +
                                         ' ' + str(self.axes_manager.indices))
        cs.axes_manager._set_axis_attribute_values("navigate", False)
        return cs

    def _get_navigation_signal(self, data=None, dtype=None):
        """Return a signal with the same axes as the navigation space.

        Parameters
        ----------
        data : None or :py:class:`numpy.ndarray`, optional
            If ``None``, the resulting Signal data is an array of the same
            `dtype` as the current one filled with zeros. If a numpy array,
            the array must have the correct dimensions.

        dtype : :py:class:`numpy.dtype`, optional
            The desired data-type for the data array when `data` is ``None``,
            e.g., ``numpy.int8``.  The default is the data type of the current
            signal data.
        """
        from dask.array import Array
        if data is not None:
            ref_shape = (self.axes_manager._navigation_shape_in_array
                         if self.axes_manager.navigation_dimension != 0
                         else (1,))
            if data.shape != ref_shape:
                raise ValueError(
                    ("data.shape %s is not equal to the current navigation "
                     "shape in array which is %s") %
                    (str(data.shape), str(ref_shape)))
        else:
            if dtype is None:
                dtype = self.data.dtype
            if self.axes_manager.navigation_dimension == 0:
                data = np.array([0, ], dtype=dtype)
            else:
                data = np.zeros(
                    self.axes_manager._navigation_shape_in_array,
                    dtype=dtype)
        if self.axes_manager.navigation_dimension == 0:
            s = BaseSignal(data)
        elif self.axes_manager.navigation_dimension == 1:
            from hyperspy._signals.signal1d import Signal1D
            s = Signal1D(data,
                         axes=self.axes_manager._get_navigation_axes_dicts())
        elif self.axes_manager.navigation_dimension == 2:
            from hyperspy._signals.signal2d import Signal2D
            s = Signal2D(data,
                         axes=self.axes_manager._get_navigation_axes_dicts())
        else:
            s = BaseSignal(
                data,
                axes=self.axes_manager._get_navigation_axes_dicts())
            s.axes_manager.set_signal_dimension(
                self.axes_manager.navigation_dimension)
        if isinstance(data, Array):
            s = s.as_lazy()
        return s

    def _get_signal_signal(self, data=None, dtype=None):
        """Return a signal with the same axes as the signal space.

        Parameters
        ----------
        data : None or :py:class:`numpy.ndarray`, optional
            If ``None``, the resulting Signal data is an array of the same
            `dtype` as the current one filled with zeros. If a numpy array,
            the array must have the correct dimensions.

        dtype : :py:class:`numpy.dtype`, optional
            The desired data-type for the data array when `data` is ``None``,
            e.g., ``numpy.int8``.  The default is the data type of the current
            signal data.
        """
        from dask.array import Array
        if data is not None:
            ref_shape = (self.axes_manager._signal_shape_in_array
                         if self.axes_manager.signal_dimension != 0
                         else (1,))
            if data.shape != ref_shape:
                raise ValueError(
                    "data.shape %s is not equal to the current signal shape in"
                    " array which is %s" % (str(data.shape), str(ref_shape)))
        else:
            if dtype is None:
                dtype = self.data.dtype
            if self.axes_manager.signal_dimension == 0:
                data = np.array([0, ], dtype=dtype)
            else:
                data = np.zeros(
                    self.axes_manager._signal_shape_in_array,
                    dtype=dtype)

        if self.axes_manager.signal_dimension == 0:
            s = BaseSignal(data)
            s.set_signal_type(self.metadata.Signal.signal_type)
        else:
            s = self.__class__(data,
                               axes=self.axes_manager._get_signal_axes_dicts())
        if isinstance(data, Array):
            s = s.as_lazy()
        return s

    def __iter__(self):
        # Reset AxesManager iteration index
        self.axes_manager.__iter__()
        return self

    def __next__(self):
        next(self.axes_manager)
        return self.get_current_signal()

    def __len__(self):
        nitem = int(self.axes_manager.navigation_size)
        nitem = nitem if nitem > 0 else 1
        return nitem

    def as_signal1D(self, spectral_axis, out=None, optimize=True):
        """Return the Signal as a spectrum.

        The chosen spectral axis is moved to the last index in the
        array and the data is made contiguous for efficient iteration over
        spectra. By default, the method ensures the data is stored optimally,
        hence often making a copy of the data. See
        :py:meth:`~hyperspy.signal.BaseSignal.transpose` for a more general
        method with more options.

        Parameters
        ----------
        spectral_axis %s
        %s
        %s

        See also
        --------
        as_signal2D, transpose, :py:func:`hyperspy.misc.utils.transpose`

        Examples
        --------
        >>> img = hs.signals.Signal2D(np.ones((3,4,5,6)))
        >>> img
        <Signal2D, title: , dimensions: (4, 3, 6, 5)>
        >>> img.as_signal1D(-1+1j)
        <Signal1D, title: , dimensions: (6, 5, 4, 3)>
        >>> img.as_signal1D(0)
        <Signal1D, title: , dimensions: (6, 5, 3, 4)>

        """
        sp = self.transpose(signal_axes=[spectral_axis], optimize=optimize)
        if out is None:
            return sp
        else:
            if out._lazy:
                out.data = sp.data
            else:
                out.data[:] = sp.data
            out.events.data_changed.trigger(obj=out)
    as_signal1D.__doc__ %= (ONE_AXIS_PARAMETER, OUT_ARG,
                            OPTIMIZE_ARG.replace('False', 'True'))

    def as_signal2D(self, image_axes, out=None, optimize=True):
        """Convert a signal to image (
        :py:class:`~hyperspy._signals.signal2d.Signal2D`).

        The chosen image axes are moved to the last indices in the
        array and the data is made contiguous for efficient
        iteration over images.

        Parameters
        ----------
        image_axes : tuple (of int, str or :py:class:`~hyperspy.axes.DataAxis`)
            Select the image axes. Note that the order of the axes matters
            and it is given in the "natural" i.e. `X`, `Y`, `Z`... order.
        %s
        %s

        Raises
        ------
        DataDimensionError
            When `data.ndim` < 2

        See also
        --------
        as_signal1D, transpose, :py:func:`hyperspy.misc.utils.transpose`


        Examples
        --------
        >>> s = hs.signals.Signal1D(np.ones((2,3,4,5)))
        >>> s
        <Signal1D, title: , dimensions: (4, 3, 2, 5)>
        >>> s.as_signal2D((0,1))
        <Signal2D, title: , dimensions: (5, 2, 4, 3)>

        >>> s.to_signal2D((1,2))
        <Signal2D, title: , dimensions: (4, 5, 3, 2)>


        """
        if self.data.ndim < 2:
            raise DataDimensionError(
                "A Signal dimension must be >= 2 to be converted to a Signal2D")
        im = self.transpose(signal_axes=image_axes, optimize=optimize)
        if out is None:
            return im
        else:
            if out._lazy:
                out.data = im.data
            else:
                out.data[:] = im.data
            out.events.data_changed.trigger(obj=out)
    as_signal2D.__doc__ %= (OUT_ARG, OPTIMIZE_ARG.replace('False', 'True'))

    def _assign_subclass(self):
        mp = self.metadata
        self.__class__ = hyperspy.io.assign_signal_subclass(
            dtype=self.data.dtype,
            signal_dimension=self.axes_manager.signal_dimension,
            signal_type=mp.Signal.signal_type
            if "Signal.signal_type" in mp
            else self._signal_type,
            lazy=self._lazy)
        if self._alias_signal_types:  # In case legacy types exist:
            mp.Signal.signal_type = self._signal_type  # set to default!
        self.__init__(self.data, full_initialisation=False)
        if self._lazy:
            self._make_lazy()

    def set_signal_type(self, signal_type=""):
        """Set the signal type and convert the current signal accordingly.

        The ``signal_type`` attribute specifies the type of data that the signal
        contains e.g. electron energy-loss spectroscopy data,
        photoemission spectroscopy data, etc.

        When setting `signal_type` to a "known" type, HyperSpy converts the
        current signal to the most appropriate
        :py:class:`hyperspy.signal.BaseSignal` subclass. Known signal types are
        signal types that have a specialized
        :py:class:`hyperspy.signal.BaseSignal` subclass associated, usually
        providing specific features for the analysis of that type of signal.

        HyperSpy ships with a minimal set of known signal types. External
        packages can register extra signal types. To print a list of
        registered signal types in the current installation, call
        :py:meth:`hyperspy.utils.print_known_signal_types`, and see
        the developer guide for details on how to add new signal_types.
        A non-exhaustive list of HyperSpy extensions is also maintained
        here: https://github.com/hyperspy/hyperspy-extensions-list.

        Parameters
        ----------
        signal_type : str, optional
            If no arguments are passed, the ``signal_type`` is set to undefined
            and the current signal converted to a generic signal subclass.
            Otherwise, set the signal_type to the given signal
            type or to the signal type corresponding to the given signal type
            alias. Setting the signal_type to a known signal type (if exists)
            is highly advisable. If none exists, it is good practice
            to set signal_type to a value that best describes the data signal
            type.

        See Also
        --------
        * :py:meth:`hyperspy.utils.print_known_signal_types`

        Examples
        --------

        Let's first print all known signal types:

        >>> s = hs.signals.Signal1D([0, 1, 2, 3])
        >>> s
        <Signal1D, title: , dimensions: (|4)>
        >>> hs.print_known_signal_types()
        +--------------------+---------------------+--------------------+----------+
        |    signal_type     |       aliases       |     class name     | package  |
        +--------------------+---------------------+--------------------+----------+
        | DielectricFunction | dielectric function | DielectricFunction | hyperspy |
        |      EDS_SEM       |                     |   EDSSEMSpectrum   | hyperspy |
        |      EDS_TEM       |                     |   EDSTEMSpectrum   | hyperspy |
        |        EELS        |       TEM EELS      |    EELSSpectrum    | hyperspy |
        |      hologram      |                     |   HologramImage    | hyperspy |
        |      MySignal      |                     |      MySignal      | hspy_ext |
        +--------------------+---------------------+--------------------+----------+

        We can set the `signal_type` using the `signal_type`:

        >>> s.set_signal_type("EELS")
        >>> s
        <EELSSpectrum, title: , dimensions: (|4)>
        >>> s.set_signal_type("EDS_SEM")
        >>> s
        <EDSSEMSpectrum, title: , dimensions: (|4)>

        or any of its aliases:

        >>> s.set_signal_type("TEM EELS")
        >>> s
        <EELSSpectrum, title: , dimensions: (|4)>

        To set the `signal_type` to `undefined`, simply call the method without arguments:

        >>> s.set_signal_type()
        >>> s
        <Signal1D, title: , dimensions: (|4)>

        """
        if signal_type is None:
            warnings.warn(
                "`s.set_signal_type(signal_type=None)` is deprecated. "
                "Use `s.set_signal_type(signal_type='')` instead.",
                VisibleDeprecationWarning
            )

        self.metadata.Signal.signal_type = signal_type
        # _assign_subclass takes care of matching aliases with their
        # corresponding signal class
        self._assign_subclass()

    def set_signal_origin(self, origin):
        """Set the `signal_origin` metadata value.

        The `signal_origin` attribute specifies if the data was obtained
        through experiment or simulation.

        Parameters
        ----------
        origin : str
            Typically ``'experiment'`` or ``'simulation'``
        """
        self.metadata.Signal.signal_origin = origin

    def print_summary_statistics(self, formatter="%.3g", rechunk=True):
        """Prints the five-number summary statistics of the data, the mean, and
        the standard deviation.

        Prints the mean, standard deviation (std), maximum (max), minimum
        (min), first quartile (Q1), median, and third quartile. nans are
        removed from the calculations.

        Parameters
        ----------
        formatter : str
           The number formatter to use for the output
        %s

        See also
        --------
        get_histogram

        """
        _mean, _std, _min, _q1, _q2, _q3, _max = self._calculate_summary_statistics(
            rechunk=rechunk)
        print(underline("Summary statistics"))
        print("mean:\t" + formatter % _mean)
        print("std:\t" + formatter % _std)
        print()
        print("min:\t" + formatter % _min)
        print("Q1:\t" + formatter % _q1)
        print("median:\t" + formatter % _q2)
        print("Q3:\t" + formatter % _q3)
        print("max:\t" + formatter % _max)
    print_summary_statistics.__doc__ %= (RECHUNK_ARG)

    def _calculate_summary_statistics(self, **kwargs):
        data = self.data
        data = data[~np.isnan(data)]
        _mean = np.nanmean(data)
        _std = np.nanstd(data)
        _min = np.nanmin(data)
        _q1 = np.percentile(data, 25)
        _q2 = np.percentile(data, 50)
        _q3 = np.percentile(data, 75)
        _max = np.nanmax(data)
        return _mean, _std, _min, _q1, _q2, _q3, _max

    @property
    def is_rgba(self):
        """
        Whether or not this signal is an RGB + alpha channel `dtype`.
        """
        return rgb_tools.is_rgba(self.data)

    @property
    def is_rgb(self):
        """
        Whether or not this signal is an RGB `dtype`.
        """
        return rgb_tools.is_rgb(self.data)

    @property
    def is_rgbx(self):
        """
        Whether or not this signal is either an RGB or RGB + alpha channel
        `dtype`.
        """
        return rgb_tools.is_rgbx(self.data)

    def add_marker(
            self, marker, plot_on_signal=True, plot_marker=True,
            permanent=False, plot_signal=True, render_figure=True):
        """
        Add one or several markers to the signal or navigator plot and plot
        the signal, if not yet plotted (by default)

        Parameters
        ----------
        marker : :py:mod:`hyperspy.drawing.marker` object or iterable
            The marker or iterable (list, tuple, ...) of markers to add.
            See the :ref:`plot.markers` section in the User Guide if you want
            to add a large number of markers as an iterable, since this will
            be much faster. For signals with navigation dimensions,
            the markers can be made to change for different navigation
            indices. See the examples for info.
        plot_on_signal : bool
            If ``True`` (default), add the marker to the signal.
            If ``False``, add the marker to the navigator
        plot_marker : bool
            If ``True`` (default), plot the marker.
        permanent : bool
            If ``False`` (default), the marker will only appear in the current
            plot. If ``True``, the marker will be added to the
            `metadata.Markers` list, and be plotted with
            ``plot(plot_markers=True)``. If the signal is saved as a HyperSpy
            HDF5 file, the markers will be stored in the HDF5 signal and be
            restored when the file is loaded.

        Examples
        --------
        >>> import scipy.misc
        >>> im = hs.signals.Signal2D(scipy.misc.ascent())
        >>> m = hs.markers.rectangle(x1=150, y1=100, x2=400,
        >>>                                  y2=400, color='red')
        >>> im.add_marker(m)

        Adding to a 1D signal, where the point will change
        when the navigation index is changed:

        >>> s = hs.signals.Signal1D(np.random.random((3, 100)))
        >>> marker = hs.markers.point((19, 10, 60), (0.2, 0.5, 0.9))
        >>> s.add_marker(marker, permanent=True, plot_marker=True)

        Add permanent marker:

        >>> s = hs.signals.Signal2D(np.random.random((100, 100)))
        >>> marker = hs.markers.point(50, 60, color='red')
        >>> s.add_marker(marker, permanent=True, plot_marker=True)

        Add permanent marker to signal with 2 navigation dimensions.
        The signal has navigation dimensions (3, 2), as the dimensions
        gets flipped compared to the output from :py:func:`numpy.random.random`.
        To add a vertical line marker which changes for different navigation
        indices, the list used to make the marker must be a nested list:
        2 lists with 3 elements each (2 x 3):

        >>> s = hs.signals.Signal1D(np.random.random((2, 3, 10)))
        >>> marker = hs.markers.vertical_line([[1, 3, 5], [2, 4, 6]])
        >>> s.add_marker(marker, permanent=True)

        Add permanent marker which changes with navigation position, and
        do not add it to a current plot:

        >>> s = hs.signals.Signal2D(np.random.randint(10, size=(3, 100, 100)))
        >>> marker = hs.markers.point((10, 30, 50), (30, 50, 60), color='red')
        >>> s.add_marker(marker, permanent=True, plot_marker=False)
        >>> s.plot(plot_markers=True) #doctest: +SKIP

        Removing a permanent marker:

        >>> s = hs.signals.Signal2D(np.random.randint(10, size=(100, 100)))
        >>> marker = hs.markers.point(10, 60, color='red')
        >>> marker.name = "point_marker"
        >>> s.add_marker(marker, permanent=True)
        >>> del s.metadata.Markers.point_marker

        Adding many markers as a list:

        >>> from numpy.random import random
        >>> s = hs.signals.Signal2D(np.random.randint(10, size=(100, 100)))
        >>> marker_list = []
        >>> for i in range(100):
        >>>     marker = hs.markers.point(random()*100, random()*100, color='red')
        >>>     marker_list.append(marker)
        >>> s.add_marker(marker_list, permanent=True)

        """
        if isiterable(marker):
            marker_list = marker
        else:
            marker_list = [marker]
        markers_dict = {}
        if permanent:
            if not self.metadata.has_item('Markers'):
                self.metadata.add_node('Markers')
            marker_object_list = []
            for marker_tuple in list(self.metadata.Markers):
                marker_object_list.append(marker_tuple[1])
            name_list = self.metadata.Markers.keys()
        marker_name_suffix = 1
        for m in marker_list:
            marker_data_shape = m._get_data_shape()[::-1]
            if (not (len(marker_data_shape) == 0)) and (
                    marker_data_shape != self.axes_manager.navigation_shape):
                raise ValueError(
                    "Navigation shape of the marker must be 0 or the "
                    "inverse navigation shape as this signal. If the "
                    "navigation dimensions for the signal is (2, 3), "
                    "the marker dimension must be (3, 2).")
            if (m.signal is not None) and (m.signal is not self):
                raise ValueError("Markers can not be added to several signals")
            m._plot_on_signal = plot_on_signal
            if plot_marker:
                if self._plot is None:
                    self.plot()
                if m._plot_on_signal:
                    self._plot.signal_plot.add_marker(m)
                else:
                    if self._plot.navigator_plot is None:
                        self.plot()
                    self._plot.navigator_plot.add_marker(m)
                m.plot(render_figure=False)
            if permanent:
                for marker_object in marker_object_list:
                    if m is marker_object:
                        raise ValueError("Marker already added to signal")
                name = m.name
                temp_name = name
                while temp_name in name_list:
                    temp_name = name + str(marker_name_suffix)
                    marker_name_suffix += 1
                m.name = temp_name
                markers_dict[m.name] = m
                m.signal = self
                marker_object_list.append(m)
                name_list.append(m.name)
            if not plot_marker and not permanent:
                _logger.warning(
                    "plot_marker=False and permanent=False does nothing")
        if permanent:
            self.metadata.Markers = markers_dict
        if plot_marker and render_figure:
            self._render_figure()

    def _render_figure(self, plot=['signal_plot', 'navigation_plot']):
        for p in plot:
            if hasattr(self._plot, p):
                p = getattr(self._plot, p)
                p.render_figure()

    def _plot_permanent_markers(self):
        marker_name_list = self.metadata.Markers.keys()
        markers_dict = self.metadata.Markers.__dict__
        for marker_name in marker_name_list:
            marker = markers_dict[marker_name]['_dtb_value_']
            if marker.plot_marker:
                if marker._plot_on_signal:
                    self._plot.signal_plot.add_marker(marker)
                else:
                    self._plot.navigator_plot.add_marker(marker)
                marker.plot(render_figure=False)
        self._render_figure()

    def add_poissonian_noise(self, keep_dtype=True, random_state=None):
        """Add Poissonian noise to the data.

        This method works in-place. The resulting data type is ``int64``.
        If this is different from the original data type then a warning
        is added to the log.

        Parameters
        ----------
        keep_dtype : bool, default True
            If ``True``, keep the original data type of the signal data. For
            example, if the data type was initially ``'float64'``, the result of
            the operation (usually ``'int64'``) will be converted to
            ``'float64'``.
        random_state : None or int or RandomState instance, default None
            Seed for the random generator.

        Note
        ----
        This method uses :py:func:`numpy.random.poisson`
        (or :py:func:`dask.array.random.poisson` for lazy signals)
        to generate the Poissonian noise.

        """
        kwargs = {}
        random_state = check_random_state(random_state, lazy=self._lazy)

        if self._lazy:
            kwargs["chunks"] = self.data.chunks

        original_dtype = self.data.dtype

        self.data = random_state.poisson(lam=self.data, **kwargs)

        if self.data.dtype != original_dtype:
            if keep_dtype:
                _logger.warning(
                    f"Changing data type from {self.data.dtype} "
                    f"to the original {original_dtype}"
                )
                # Don't change the object if possible
                self.data = self.data.astype(original_dtype, copy=False)
            else:
                _logger.warning(
                    f"The data type changed from {original_dtype} "
                    f"to {self.data.dtype}"
                )

        self.events.data_changed.trigger(obj=self)

    def add_gaussian_noise(self, std, random_state=None):
        """Add Gaussian noise to the data.

        The operation is performed in-place (*i.e.* the data of the signal
        is modified). This method requires the signal to have a float data type,
        otherwise it will raise a :py:exc:`TypeError`.

        Parameters
        ----------
        std : float
            The standard deviation of the Gaussian noise.
        random_state : None or int or RandomState instance, default None
            Seed for the random generator.

        Note
        ----
        This method uses :py:func:`numpy.random.normal` (or
        :py:func:`dask.array.random.normal` for lazy signals)
        to generate the noise.

        """

        if self.data.dtype.char not in np.typecodes["AllFloat"]:
            raise TypeError(
                "`s.add_gaussian_noise()` requires the data to have "
                f"a float datatype, but the current type is '{self.data.dtype}'. "
                "To fix this issue, you can change the type using the "
                "change_dtype method (e.g. s.change_dtype('float64'))."
            )

        kwargs = {}
        random_state = check_random_state(random_state, lazy=self._lazy)

        if self._lazy:
            kwargs["chunks"] = self.data.chunks

        noise = random_state.normal(loc=0, scale=std, size=self.data.shape, **kwargs)

        if self._lazy:
            # With lazy data we can't keep the same array object
            self.data = self.data + noise
        else:
            # Don't change the object
            self.data += noise

        self.events.data_changed.trigger(obj=self)

    def transpose(self, signal_axes=None,
                  navigation_axes=None, optimize=False):
        """Transposes the signal to have the required signal and navigation
        axes.

        Parameters
        ----------
        signal_axes : None, int, or iterable type
            The number (or indices) of axes to convert to signal axes
        navigation_axes : None, int, or iterable type
            The number (or indices) of axes to convert to navigation axes
        %s

        Note
        ----
        With the exception of both axes parameters (`signal_axes` and
        `navigation_axes` getting iterables, generally one has to be ``None``
        (i.e. "floating"). The other one specifies either the required number
        or explicitly the indices of axes to move to the corresponding space.
        If both are iterables, full control is given as long as all axes
        are assigned to one space only.

        See also
        --------
        T, as_signal2D, as_signal1D, :py:func:`hyperspy.misc.utils.transpose`

        Examples
        --------
        >>> # just create a signal with many distinct dimensions
        >>> s = hs.signals.BaseSignal(np.random.rand(1,2,3,4,5,6,7,8,9))
        >>> s
        <BaseSignal, title: , dimensions: (|9, 8, 7, 6, 5, 4, 3, 2, 1)>

        >>> s.transpose() # swap signal and navigation spaces
        <BaseSignal, title: , dimensions: (9, 8, 7, 6, 5, 4, 3, 2, 1|)>

        >>> s.T # a shortcut for no arguments
        <BaseSignal, title: , dimensions: (9, 8, 7, 6, 5, 4, 3, 2, 1|)>

        >>> # roll to leave 5 axes in navigation space
        >>> s.transpose(signal_axes=5)
        <BaseSignal, title: , dimensions: (4, 3, 2, 1|9, 8, 7, 6, 5)>

        >>> # roll leave 3 axes in navigation space
        >>> s.transpose(navigation_axes=3)
        <BaseSignal, title: , dimensions: (3, 2, 1|9, 8, 7, 6, 5, 4)>

        >>> # 3 explicitly defined axes in signal space
        >>> s.transpose(signal_axes=[0, 2, 6])
        <BaseSignal, title: , dimensions: (8, 6, 5, 4, 2, 1|9, 7, 3)>

        >>> # A mix of two lists, but specifying all axes explicitly
        >>> # The order of axes is preserved in both lists
        >>> s.transpose(navigation_axes=[1, 2, 3, 4, 5, 8], signal_axes=[0, 6, 7])
        <BaseSignal, title: , dimensions: (8, 7, 6, 5, 4, 1|9, 3, 2)>

        """

        am = self.axes_manager
        ax_list = am._axes
        if isinstance(signal_axes, int):
            if navigation_axes is not None:
                raise ValueError("The navigation_axes are not None, even "
                                 "though just a number was given for "
                                 "signal_axes")
            if len(ax_list) < signal_axes:
                raise ValueError("Too many signal axes requested")
            if signal_axes < 0:
                raise ValueError("Can't have negative number of signal axes")
            elif signal_axes == 0:
                signal_axes = ()
                navigation_axes = ax_list[::-1]
            else:
                navigation_axes = ax_list[:-signal_axes][::-1]
                signal_axes = ax_list[-signal_axes:][::-1]
        elif iterable_not_string(signal_axes):
            signal_axes = tuple(am[ax] for ax in signal_axes)
            if navigation_axes is None:
                navigation_axes = tuple(ax for ax in ax_list
                                        if ax not in signal_axes)[::-1]
            elif iterable_not_string(navigation_axes):
                # want to keep the order
                navigation_axes = tuple(am[ax] for ax in navigation_axes)
                intersection = set(signal_axes).intersection(navigation_axes)
                if len(intersection):
                    raise ValueError("At least one axis found in both spaces:"
                                     " {}".format(intersection))
                if len(am._axes) != (len(signal_axes) + len(navigation_axes)):
                    raise ValueError("Not all current axes were assigned to a "
                                     "space")
            else:
                raise ValueError("navigation_axes has to be None or an iterable"
                                 " when signal_axes is iterable")
        elif signal_axes is None:
            if isinstance(navigation_axes, int):
                if len(ax_list) < navigation_axes:
                    raise ValueError("Too many navigation axes requested")
                if navigation_axes < 0:
                    raise ValueError(
                        "Can't have negative number of navigation axes")
                elif navigation_axes == 0:
                    navigation_axes = ()
                    signal_axes = ax_list[::-1]
                else:
                    signal_axes = ax_list[navigation_axes:][::-1]
                    navigation_axes = ax_list[:navigation_axes][::-1]
            elif iterable_not_string(navigation_axes):
                navigation_axes = tuple(am[ax] for ax in
                                        navigation_axes)
                signal_axes = tuple(ax for ax in ax_list
                                    if ax not in navigation_axes)[::-1]
            elif navigation_axes is None:
                signal_axes = am.navigation_axes
                navigation_axes = am.signal_axes
            else:
                raise ValueError(
                    "The passed navigation_axes argument is not valid")
        else:
            raise ValueError("The passed signal_axes argument is not valid")
        # translate to axes idx from actual objects for variance
        idx_sig = [ax.index_in_axes_manager for ax in signal_axes]
        idx_nav = [ax.index_in_axes_manager for ax in navigation_axes]
        # From now on we operate with axes in array order
        signal_axes = signal_axes[::-1]
        navigation_axes = navigation_axes[::-1]
        # get data view
        array_order = tuple(
            ax.index_in_array for ax in navigation_axes)
        array_order += tuple(ax.index_in_array for ax in signal_axes)
        newdata = self.data.transpose(array_order)
        res = self._deepcopy_with_new_data(newdata, copy_variance=True,
                                           copy_learning_results=True)

        # reconfigure the axes of the axesmanager:
        ram = res.axes_manager
        ram._update_trait_handlers(remove=True)
        # _axes are ordered in array order
        ram._axes = [ram._axes[i] for i in array_order]
        for i, ax in enumerate(ram._axes):
            if i < len(navigation_axes):
                ax.navigate = True
            else:
                ax.navigate = False
        ram._update_attributes()
        ram._update_trait_handlers(remove=False)
        res._assign_subclass()

        var = res.get_noise_variance()
        if isinstance(var, BaseSignal):
            var = var.transpose(signal_axes=idx_sig,
                                navigation_axes=idx_nav,
                                optimize=optimize)
            res.set_noise_variance(var)

        if optimize:
            res._make_sure_data_is_contiguous()
        if res.metadata.has_item('Markers'):
            # The markers might fail if the navigation dimensions are changed
            # so the safest is simply to not carry them over from the
            # previous signal.
            del res.metadata.Markers

        return res
    transpose.__doc__ %= (OPTIMIZE_ARG)

    @property
    def T(self):
        """The transpose of the signal, with signal and navigation spaces
        swapped. Enables calling
        :py:meth:`~hyperspy.signal.BaseSignal.transpose` with the default
        parameters as a property of a Signal.
        """
        return self.transpose()

    def apply_apodization(self, window='hann',
                          hann_order=None, tukey_alpha=0.5, inplace=False):
        """
        Apply an `apodization window
        <http://mathworld.wolfram.com/ApodizationFunction.html>`_ to a Signal.

        Parameters
        ----------
        window : str, optional
            Select between {``'hann'`` (default), ``'hamming'``, or ``'tukey'``}
        hann_order : None or int, optional
            Only used if ``window='hann'``
            If integer `n` is provided, a Hann window of `n`-th order will be
            used. If ``None``, a first order Hann window is used.
            Higher orders result in more homogeneous intensity distribution.
        tukey_alpha : float, optional
            Only used if ``window='tukey'`` (default is 0.5). From the
            documentation of
            :py:func:`scipy.signal.windows.tukey`:

                - Shape parameter of the Tukey window, representing the
                  fraction of the window inside the cosine tapered region. If
                  zero, the Tukey window is equivalent to a rectangular window.
                  If one, the Tukey window is equivalent to a Hann window.
        inplace : bool, optional
            If ``True``, the apodization is applied in place, *i.e.* the signal
            data  will be substituted by the apodized one (default is
            ``False``).

        Returns
        -------
        out : :py:class:`~hyperspy.signal.BaseSignal` (or subclasses), optional
            If ``inplace=False``, returns the apodized signal of the same
            type as the provided Signal.

        Examples
        --------
        >>> import hyperspy.api as hs
        >>> holo = hs.datasets.example_signals.object_hologram()
        >>> holo.apply_apodization('tukey', tukey_alpha=0.1).plot()
        """

        if window == 'hanning' or window == 'hann':
            if hann_order:
                def window_function(
                    m): return hann_window_nth_order(m, hann_order)
            else:
                def window_function(m): return np.hanning(m)
        elif window == 'hamming':
            def window_function(m): return np.hamming(m)
        elif window == 'tukey':
            def window_function(m): return sp.signal.tukey(m, tukey_alpha)
        else:
            raise ValueError('Wrong type parameter value.')

        windows_1d = []

        axes = np.array(self.axes_manager.signal_indices_in_array)

        for axis, axis_index in zip(self.axes_manager.signal_axes, axes):
            if isinstance(self.data, da.Array):
                chunks = self.data.chunks[axis_index]
                window_da = da.from_array(window_function(axis.size),
                                          chunks=(chunks, ))
                windows_1d.append(window_da)
            else:
                windows_1d.append(window_function(axis.size))

        window_nd = outer_nd(*windows_1d).T

        # Prepare slicing for multiplication window_nd nparray with data with
        # higher dimensionality:
        if inplace:
            slice_w = []

            # Iterate over all dimensions of the data
            for i in range(self.data.ndim):
                if any(
                        i == axes):  # If current dimension represents one of signal axis, all elements in window
                    # along current axis to be subscribed
                    slice_w.append(slice(None))
                else:  # If current dimension is navigation one, new axis is absent in window and should be created
                    slice_w.append(None)

            self.data = self.data * window_nd[tuple(slice_w)]
            self.events.data_changed.trigger(obj=self)
        else:
            return self * window_nd

    def _check_navigation_mask(self, mask):
        """
        Check the shape of the navigation mask.

        Parameters
        ----------
        mask : numpy array or BaseSignal.
            Mask to check the shape.

        Raises
        ------
        ValueError
            If shape doesn't match the shape of the navigation dimension.

        Returns
        -------
        None.

        """
        if isinstance(mask, BaseSignal):
            if mask.axes_manager.signal_dimension != 0:
                raise ValueError("The navigation mask signal must have the "
                                 "`signal_dimension` equal to 0.")
            elif (mask.axes_manager.navigation_shape !=
                  self.axes_manager.navigation_shape):
                raise ValueError("The navigation mask signal must have the "
                                 "same `navigation_shape` as the current "
                                 "signal.")
        if isinstance(mask, np.ndarray) and (
                mask.shape != self.axes_manager.navigation_shape):
            raise ValueError("The shape of the navigation mask array must "
                             "match `navigation_shape`.")

    def _check_signal_mask(self, mask):
        """
        Check the shape of the signal mask.

        Parameters
        ----------
        mask : numpy array or BaseSignal.
            Mask to check the shape.

        Raises
        ------
        ValueError
            If shape doesn't match the shape of the signal dimension.

        Returns
        -------
        None.

        """
        if isinstance(mask, BaseSignal):
            if mask.axes_manager.navigation_dimension != 0:
                raise ValueError("The signal mask signal must have the "
                                 "`navigation_dimension` equal to 0.")
            elif (mask.axes_manager.signal_shape !=
                  self.axes_manager.signal_shape):
                raise ValueError("The signal mask signal must have the same "
                                 "`signal_shape` as the current signal.")
        if isinstance(mask, np.ndarray) and (
                mask.shape != self.axes_manager.signal_shape):
            raise ValueError("The shape of signal mask array must match "
                             "`signal_shape`.")


ARITHMETIC_OPERATORS = (
    "__add__",
    "__sub__",
    "__mul__",
    "__floordiv__",
    "__mod__",
    "__divmod__",
    "__pow__",
    "__lshift__",
    "__rshift__",
    "__and__",
    "__xor__",
    "__or__",
    "__mod__",
    "__truediv__",
)
INPLACE_OPERATORS = (
    "__iadd__",
    "__isub__",
    "__imul__",
    "__itruediv__",
    "__ifloordiv__",
    "__imod__",
    "__ipow__",
    "__ilshift__",
    "__irshift__",
    "__iand__",
    "__ixor__",
    "__ior__",
)
COMPARISON_OPERATORS = (
    "__lt__",
    "__le__",
    "__eq__",
    "__ne__",
    "__ge__",
    "__gt__",
)
UNARY_OPERATORS = (
    "__neg__",
    "__pos__",
    "__abs__",
    "__invert__",
)
for name in ARITHMETIC_OPERATORS + INPLACE_OPERATORS + COMPARISON_OPERATORS:
    exec(
        ("def %s(self, other):\n" % name) +
        ("   return self._binary_operator_ruler(other, \'%s\')\n" %
         name))
    exec("%s.__doc__ = np.ndarray.%s.__doc__" % (name, name))
    exec("setattr(BaseSignal, \'%s\', %s)" % (name, name))
    # The following commented line enables the operators with swapped
    # operands. They should be defined only for commutative operators
    # but for simplicity we don't support this at all atm.

    # exec("setattr(BaseSignal, \'%s\', %s)" % (name[:2] + "r" + name[2:],
    # name))

# Implement unary arithmetic operations
for name in UNARY_OPERATORS:
    exec(
        ("def %s(self):" % name) +
        ("   return self._unary_operator_ruler(\'%s\')" % name))
    exec("%s.__doc__ = int.%s.__doc__" % (name, name))
    exec("setattr(BaseSignal, \'%s\', %s)" % (name, name))<|MERGE_RESOLUTION|>--- conflicted
+++ resolved
@@ -4616,16 +4616,6 @@
         Currently requires a uniform axis.
 
         """
-<<<<<<< HEAD
-        # Sepate ndkwargs
-        ndkwargs = ()
-        for key, value in list(kwargs.items()):
-            if isinstance(value, BaseSignal):
-                ndkwargs += ((key, value),)
-
-        # TODO: Consider support for non-uniform signal axis
-        if any([not ax.is_uniform for ax in self.axes_manager.signal_axes]):
-=======
         if self.axes_manager.navigation_shape == () and self._lazy:
             _logger.info("Converting signal to a non-lazy signal because there are no nav dimensions")
             self.compute()
@@ -4643,15 +4633,8 @@
                                  f'(<{kwargs[key].axes_manager.navigation_shape}> must be consistent'
                                  f'with the size of the mapped signal '
                                  f'<{self.axes_manager.navigation_shape}>')
-        # Check if the signal axes have inhomogeneous scales and/or units and
-        # display in warning if yes.
-        scale = set()
-        units = set()
-        for i in range(len(self.axes_manager.signal_axes)):
-            scale.add(self.axes_manager.signal_axes[i].scale)
-            units.add(self.axes_manager.signal_axes[i].units)
-        if len(units) != 1 or len(scale) != 1:
->>>>>>> 28198dca
+        # TODO: Consider support for non-uniform signal axis
+        if any([not ax.is_uniform for ax in self.axes_manager.signal_axes]):
             _logger.warning(
                 "At least one axis of the signal is non-uniform. Can your "
                 "`function` operate on non-uniform axes?")
