--- conflicted
+++ resolved
@@ -74,17 +74,7 @@
     | Cd_M4 |       411.0       |   Major   |       Delayed maximum       |
     +-------+-------------------+-----------+-----------------------------+
 
-<<<<<<< HEAD
 The method :py:meth:`~._signals.eels.EELSSpectrum.edges_at_energy` allows
-inspecting different sections of the signal for interactive edge 
-identification (the default). A region can be selected by dragging the mouse 
-across the signal and after clicking the `Update` button, edges with onset 
-energies within the selected energy range will be displayed. By toggling the 
-edge buttons, it will put or remove the corresponding edges on the signal. When 
-the `Complementary edge` box is ticked, edges outside the selected range with 
-the same element of edges within the selected energy range will be shown as well 
-=======
-The method :py:meth:`~._signals.eels.EELSSpectrum_mixin.edges_at_energy` allows
 inspecting different sections of the signal for interactive edge
 identification (the default). A region can be selected by dragging the mouse
 across the signal and after clicking the `Update` button, edges with onset
@@ -92,7 +82,6 @@
 edge buttons, it will put or remove the corresponding edges on the signal. When
 the `Complementary edge` box is ticked, edges outside the selected range with
 the same element of edges within the selected energy range will be shown as well
->>>>>>> 11f26a7b
 to aid identification of edges.
 
 .. code-block:: python
